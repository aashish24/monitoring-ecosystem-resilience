--- conflicted
+++ resolved
@@ -31,11 +31,8 @@
     plot_autocorrelation_function,
     plot_cross_correlations,
     plot_moving_window_analysis,
-<<<<<<< HEAD
-    plot_ews_resiliance
-=======
+    plot_ews_resiliance,
     sensitivity_heatmap
->>>>>>> c13ea488
 )
 
 
@@ -142,45 +139,12 @@
         os.makedirs(mwa_subdir, exist_ok=True)
     
     # EWS to compute (let's do all of them)
-    ews = ['var', 'sd', 'ac', 'skew', 'kurt', 'ac', 'smax', 'cf', 'aic']
-
-<<<<<<< HEAD
+    ews = ['var', 'sd', 'ac', 'skew', 'kurt', 'ac']
+
     # select columns to run ews on 
     column_names = [c for c in ts_df.columns if 'offset50_mean' in c or 
                                                 'ndvi_mean' in c or 
                                                 'total_precipitation' in c]
-=======
-    # run resilience analysis on vegetation data
-    variable = 'S2_offset50_mean'
-    ews = ['var', 'sd', 'ac', 'skew', 'kurt', 'ac']  # EWS to compute (let's do all of them)
-
-    ews_dic_veg = ewstools.core.ews_compute(ts_df[variable].dropna(),
-                                   roll_window=0.5,
-                                   smooth='Gaussian',
-                                   lag_times=[1,2],
-                                   ews=ews,
-                                   band_width=0.2)
-
-
-    sensitivity = early_warnings_sensitivity_analysis(ts_df[variable],indicators = ews)
-
-    # create new subdir for this sub-analysis
-    mwa_subdir_variable = os.path.join(mwa_subdir, variable)
-    if not os.path.exists(mwa_subdir_variable):
-        os.makedirs(mwa_subdir_variable, exist_ok=True)
-
-    sensitivity_heatmap(sensitivity,mwa_subdir_variable)
-
-    # good place to do the plotting.
-    #
-    #
-    # We can maybe then wrap up these lines into a new function
-    #
-    # ------------------------------------------
-    for key, df in ews_dic_veg.items():
-
-        df.to_csv(os.path.join(mwa_subdir, 'vegetation-resilience-analysis-'+key.replace(' ', '')+'.csv'), index=False)
->>>>>>> c13ea488
 
     # for each relevant column
     for column_name in column_names:
@@ -196,6 +160,10 @@
         # make plots
         series_name = column_name.replace('_', ' ')
         plot_ews_resiliance(series_name, ews_dic_veg['EWS metrics'], ews_dic_veg['Kendall tau'], mwa_subdir)
+
+        # sensitivity analysis
+        sensitivity = early_warnings_sensitivity_analysis(ts_df[column_name].dropna(, indicators=ews)
+        sensitivity_heatmap(sensitivity, mwa_subdir)
 
         # save results
         for key, df in ews_dic_veg.items():
