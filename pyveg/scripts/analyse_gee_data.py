--- conflicted
+++ resolved
@@ -33,12 +33,9 @@
     plot_cross_correlations,
     plot_moving_window_analysis,
     plot_ews_resiliance,
-<<<<<<< HEAD
     plot_sensitivity_heatmap,
     kendall_tau_histograms
-=======
-    plot_sensitivity_heatmap
->>>>>>> 423d9af2
+
 )
 
 
@@ -151,7 +148,6 @@
     column_names = [c for c in ts_df.columns if 'offset50_mean' in c or 
                                                 'ndvi_mean' in c or 
                                                 'total_precipitation' in c]
-<<<<<<< HEAD
 
     # for each relevant column
     for column_name in column_names:
@@ -182,27 +178,7 @@
                                     band_width=0.2)
 
         kendall_tau_histograms(series_name, significance,mwa_subdir)
-=======
-
-    # for each relevant column
-    for column_name in column_names:
-
-        # run resilience analysis on vegetation data
-        ews_dic_veg = ewstools.core.ews_compute(ts_df[column_name].dropna(),
-                                    roll_window=0.5,
-                                    smooth='Gaussian',
-                                    lag_times=[1, 2],
-                                    ews=ews,
-                                    band_width=0.2)
-
-        # make plots
-        series_name = column_name.replace('_', ' ')
-        plot_ews_resiliance(series_name, ews_dic_veg['EWS metrics'], ews_dic_veg['Kendall tau'], mwa_subdir)
-
-        # sensitivity analysis
-        sensitivity = early_warnings_sensitivity_analysis(ts_df[column_name].dropna(), indicators=ews)
-        plot_sensitivity_heatmap(series_name, sensitivity, mwa_subdir)
->>>>>>> 423d9af2
+
 
         # save results
         for key, df in ews_dic_veg.items():
