--- conflicted
+++ resolved
@@ -12,11 +12,7 @@
 import argparse
 
 from pyveg.src.data_analysis_utils import (
-<<<<<<< HEAD
-    process_json_metrics_to_dataframe,
-=======
     read_json_to_dataframe,
->>>>>>> a868e5a4
     create_network_figures
 )
 
