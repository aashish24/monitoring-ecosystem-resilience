"""
Plotting code.
"""

import os
import json
import datetime

import numpy as np
import pandas as pd

import matplotlib.pyplot as plt
import matplotlib.dates as mdates
import seaborn as sns
from pandas.plotting import register_matplotlib_converters

from pyveg.src.data_analysis_utils import (
    get_AR1_parameter_estimate, 
    get_kendell_tau, 
    write_to_json, 
    stl_decomposition,
    get_max_lagged_cor,
    get_datetime_xs
)

# globally set image quality
DPI = 150


def plot_time_series(df, output_dir, filename_suffix =''):
    """
    Given a time series DataFrames (constructed with `make_time_series`),
    plot the vegetitation and precipitation time series.

    Parameters
    ----------
    df : DataFrame
        Time series DataFrame.

    output_dir : str
        Directory to save the plots in.
    """

    def make_plot(df, veg_prefix, output_dir, veg_prefix_b=None, smoothing_option='smooth'):

        # handle the case where vegetation and precipitation have mismatched NaNs
        veg_df = df.dropna(subset=[veg_prefix+'_offset50_mean'])

        # get vegetation x values to datetime objects
        veg_xs = get_datetime_xs(veg_df)

        # get vegetation y values
        veg_means = veg_df[veg_prefix + '_offset50_mean']
        veg_std = veg_df[veg_prefix + '_offset50_std']

        # create a figure
        fig, ax = plt.subplots(figsize=(15, 4.5))
        plt.xlabel('Time', fontsize=14)

        # set up veg y axis
        color = 'tab:green'
        ax.set_ylabel(f'{veg_prefix} Offset50', color=color, fontsize=14)
        ax.tick_params(axis='y', labelcolor=color)
        ax.set_ylim([veg_means.min() - 1*veg_std.max(), veg_means.max() + 3*veg_std.max()])

        # plot unsmoothed vegetation means
        ax.plot(veg_xs, veg_means, label='Unsmoothed', linewidth=1, color='dimgray', linestyle='dotted')

        # add smoothed time series if availible
        if any([smoothing_option in c and veg_prefix in c for c in veg_df.columns]):

            # get smoothed mean, std
            veg_means_smooth = veg_df[veg_prefix+'_offset50_'+smoothing_option+'_mean']
            veg_stds_smooth = veg_df[veg_prefix+'_offset50_'+smoothing_option+'_std']

            # plot smoothed vegetation means and std
            ax.plot(veg_xs, veg_means_smooth, marker='o', markersize=7, 
                    markeredgecolor=(0.9172, 0.9627, 0.9172), markeredgewidth=2,
                    label='Smoothed', linewidth=2, color='green')

            ax.fill_between(veg_xs, veg_means_smooth - veg_stds_smooth, veg_means_smooth + veg_stds_smooth, 
                            facecolor='green', alpha=0.1, label='Std Dev')

        # plot vegetation legend
        plt.legend(loc='upper left')

        # plot precipitation if availible
        if 'total_precipitation' in df.columns:
            # handle the case where vegetation and precipitation have mismatched NaNs
            precip_df = df.dropna(subset=['total_precipitation'])
            precip_ys = precip_df.total_precipitation

            # get precipitation x values to datetime objects
            precip_xs = get_datetime_xs(precip_df)

            # duplicate axis for preciptation
            ax2 = ax.twinx()
            color = 'tab:blue'
            ax2.set_ylabel(f'Precipitation [mm]', color=color, fontsize=14)
            ax2.tick_params(axis='y', labelcolor=color)
            ax2.set_ylim([min(precip_ys)-1*np.array(precip_ys).std(), max(precip_ys)+2*np.array(precip_ys).std()])

            # plot precipitation
            ax2.plot(precip_xs, precip_ys, linewidth=2, color=color, alpha=0.75)

            # add veg-precip correlation
            max_corr_smooth, max_corr = get_max_lagged_cor(os.path.dirname(output_dir), veg_prefix)
            textstr = f'$r_{{t-{max_corr_smooth[1]}}}={max_corr_smooth[0]:.2f}$ '
            textstr += f'($r_{{t-{max_corr[1]}}}={max_corr[0]:.2f}$ unsmoothed)'
            
            # old correlation just calculates the 0-lag correlation
            #raw_corr = veg_means.corr(precip_ys)
            #smoothed_corr = veg_means_smooth.corr(precip_ys)
            #textstr = f'$r={smoothed_corr:.2f}$ (${raw_corr:.2f}$ unsmoothed)'
            ax2.text(0.13, 0.95, textstr, transform=ax2.transAxes, fontsize=14, verticalalignment='top')

        # plot second vegetation time series if availible
        if veg_prefix_b:

            # handle the case where vegetation and precipitation have mismatched NaNs
            veg_df_b = df.dropna(subset=[veg_prefix_b+'_offset50_mean'])

            # get vegetation x values to datetime objects
            veg_xs_b = get_datetime_xs(veg_df_b)

            # get vegetation y values
            veg_means_b = veg_df_b[veg_prefix_b+'_offset50_mean']
            #veg_std_b = veg_df[veg_prefix_b+'_offset50_std']
            veg_means_smooth_b = veg_df_b[veg_prefix_b+'_offset50_smooth_mean']
            veg_stds_smooth_b = veg_df_b[veg_prefix_b+'_offset50_smooth_std']

            # plot secondary time series
            ax3 = ax.twinx()
            ax3.spines["left"].set_position(("axes", -0.08))
            ax3.spines["left"].set_visible(True)
            color = 'tab:purple'
            ax3.set_ylabel(veg_prefix_b + ' Offset50', color=color, fontsize=14)
            ax3.tick_params(axis='y', labelcolor=color)
            ax3.yaxis.tick_left()
            ax3.yaxis.set_label_position('left')
            ax3.set_ylim([veg_means.min() - 1*veg_std.max(), veg_means.max() + 3*veg_std.max()])

            # plot unsmoothed vegetation means
            ax.plot(veg_xs_b, veg_means_b, label='Unsmoothed', linewidth=1, color='indigo', linestyle='dashed', alpha=0.2)

            # plot smoothed vegetation means and std
            ax3.plot(veg_xs_b, veg_means_smooth_b, marker='o', markersize=7, 
                    markeredgecolor=(0.8172, 0.7627, 0.9172), markeredgewidth=2, 
                    label='Smoothed', linewidth=2, color=color)

            ax3.fill_between(veg_xs_b, veg_means_smooth_b - veg_stds_smooth_b, veg_means_smooth_b + veg_stds_smooth_b, 
                            facecolor='tab:purple', alpha=0.1, label='Std Dev')

            # add veg-veg correlation
            vegveg_corr = veg_means.corr(veg_means_b)
            vegveg_corr_smooth = veg_means_smooth.corr(veg_means_smooth_b)
            textstr = f'$r_{{vv}}={vegveg_corr_smooth:.2f}$ (${vegveg_corr:.2f}$ unsmoothed)'
            ax2.text(0.55, 0.85, textstr, transform=ax2.transAxes, fontsize=14, verticalalignment='top')

            # update prefix for filename use
            veg_prefix = veg_prefix + '+' + veg_prefix_b

        # add autoregression info
        veg_means.index = veg_df.date
        unsmoothed_ar1, unsmoothed_ar1_se = get_AR1_parameter_estimate(veg_means)
        if any(['smooth' in c and veg_prefix in c for c in veg_df.columns]):
            veg_means_smooth.index = veg_df.date
            smoothed_ar1, smoothed_ar1_se = get_AR1_parameter_estimate(veg_means_smooth)
        else:
            smoothed_ar1, smoothed_ar1_se = np.NaN, np.NaN
        ar1_dict = {}
        ar1_dict['AR1'] = {'unsmoothed': {'param': unsmoothed_ar1, 'se': unsmoothed_ar1_se}, 'smoothed': {'param': smoothed_ar1, 'se': smoothed_ar1_se}}
        write_to_json(os.path.join(output_dir, veg_prefix+'_stats.json'), ar1_dict)
        textstr = f'AR$(1)={smoothed_ar1:.2f} \pm {smoothed_ar1_se:.2f}$ (${unsmoothed_ar1:.2f} \pm {unsmoothed_ar1_se:.2f}$ unsmoothed)'
        ax.text(0.55, 0.95, textstr, transform=ax.transAxes, fontsize=14, verticalalignment='top')

        # add Kendall tau
        tau, p = get_kendell_tau(veg_means)
        if any(['smooth' in c and veg_prefix in c for c in veg_df.columns]):
            tau_smooth, p_smooth = get_kendell_tau(veg_means_smooth)
        else:
            tau_smooth, p_smooth = np.NaN, np.NaN

        kendall_tau_dict = {}
        kendall_tau_dict['Kendall_tau'] = {'unsmoothed': {'tau': tau, 'p': p}, 'smoothed': {'tau': tau_smooth, 'p': p_smooth}}
        write_to_json(os.path.join(output_dir, veg_prefix+'_stats.json'), kendall_tau_dict)
        textstr = f'$\\tau,~p$-$\\mathrm{{value}}={tau_smooth:.2f}$, ${p:.2f}$ (${tau:.2f}$, ${p_smooth:.2f}$ unsmoothed)'
        ax.text(0.13, 0.85, textstr, transform=ax.transAxes, fontsize=14, verticalalignment='top')

        # layout
        sns.set_style('white')
        fig.tight_layout()

        filename_suffix = '_' + smoothing_option

        # save the plot
        output_filename = veg_prefix + '-time-series' + filename_suffix + '.png'
        plt.savefig(os.path.join(output_dir, output_filename), dpi=DPI)
        plt.close(fig)

    # make output dir if necessary
    if not os.path.exists(output_dir):
        os.makedirs(output_dir, exist_ok=True)

    # make plots for selected columns
    for column in df.columns:
        if 'offset50_mean' in column:
            veg_prefix = column.split('_')[0]
            print(f'Plotting {veg_prefix} time series.')
            make_plot(df, veg_prefix, output_dir)
            make_plot(df, veg_prefix, output_dir, smoothing_option='smooth_res')

    # if we have two vegetation time series availible, plot them both
    if np.sum(df.columns.str.contains('offset50_mean')) == 2:
        veg_columns = df.columns[np.where(df.columns.str.contains('offset50_mean'))].values
        veg_prefixes = [c.split('_')[0] for c in veg_columns]
        assert( len(veg_prefixes) == 2 )
        make_plot(df, veg_prefixes[0], output_dir, veg_prefix_b=veg_prefixes[1])


def plot_ndvi_time_series(df, output_dir):
    def make_plot(df, veg_prefix, output_dir):
        veg_df = df.dropna(subset=[veg_prefix+'_ndvi_veg_mean'])

        # get vegetation x values to datetime objects
        veg_xs = get_datetime_xs(veg_df)

        # get vegetation y values
        ndvi_means = veg_df[veg_prefix + '_ndvi_mean']
        veg_means = veg_df[veg_prefix + '_ndvi_veg_mean']
        veg_std = veg_df[veg_prefix + '_ndvi_veg_std']

        # create a figure
        fig, ax = plt.subplots(figsize=(15, 4.5))
        plt.xlabel('Time', fontsize=14)

        # set up veg y axis
        color = 'tab:green'
        ax.set_ylabel(f'{veg_prefix} NDVI', color=color, fontsize=14)
        ax.tick_params(axis='y', labelcolor=color)
        ax.set_ylim([veg_means.min() - 1*veg_std.max(), veg_means.max() + 3*veg_std.max()])

        # plot ndvi
        ax.plot(veg_xs, ndvi_means, label='Unsmoothed', linewidth=1, color='dimgray', linestyle='dotted')

        ax.plot(veg_xs, veg_means, marker='o', markersize=7, 
                markeredgecolor=(0.9172, 0.9627, 0.9172), markeredgewidth=2,
                label='Smoothed', linewidth=2, color='green')

        ax.fill_between(veg_xs, veg_means - veg_std, veg_means + veg_std, 
                        facecolor='green', alpha=0.1, label='Std Dev')

        # plot precipitation if availible
        if 'total_precipitation' in df.columns:
            # handle the case where vegetation and precipitation have mismatched NaNs
            precip_df = df.dropna(subset=['total_precipitation'])
            precip_ys = precip_df.total_precipitation

            # get precipitation x values to datetime objects
            precip_xs = get_datetime_xs(precip_df)

            # duplicate axis for preciptation
            ax2 = ax.twinx()
            color = 'tab:blue'
            ax2.set_ylabel(f'Precipitation [mm]', color=color, fontsize=14)
            ax2.tick_params(axis='y', labelcolor=color)
            ax2.set_ylim([min(precip_ys)-1*np.array(precip_ys).std(), max(precip_ys)+2*np.array(precip_ys).std()])

            # plot precipitation
            ax2.plot(precip_xs, precip_ys, linewidth=2, color=color, alpha=0.75)


        # layout
        sns.set_style('white')
        fig.tight_layout()

        # save the plot
        output_filename = veg_prefix + '-ndvi-time-series.png'
        plt.savefig(os.path.join(output_dir, output_filename), dpi=DPI)
        plt.close(fig)

    # make output dir if necessary
    if not os.path.exists(output_dir):
        os.makedirs(output_dir, exist_ok=True)

    # make plots for selected columns
    for column in df.columns:
        if 'ndvi_veg_mean' in column:
            veg_prefix = column.split('_')[0]
            print(f'Plotting {veg_prefix} NDVI time series.')
            make_plot(df, veg_prefix, output_dir)

    
def plot_autocorrelation_function(df, output_dir, filename_suffix=''):
    """
    Given a time series DataFrames (constructed with `make_time_series`),
    plot the autocorrelation function relevant columns.

    Parameters
    ----------
    df : DataFrame
        Time series DataFrame.

    output_dir : str
        Directory to save the plots in.
    """

    def make_plots(series, output_dir, filename_suffix=''):

        # make the full autocorrelation function plot
        fig, _ = plt.subplots(figsize=(8,5))
        pd.plotting.autocorrelation_plot(series, label=series.name)
        plt.legend()

        # save the plot
        output_filename = series.name + '-autocorrelation-function' + filename_suffix + '.png'
        plt.savefig(os.path.join(output_dir, output_filename), dpi=DPI)
        plt.close(fig)

        # use statsmodels for partial autocorrelation
        from statsmodels.graphics.tsaplots import plot_pacf
        fig, ax = plt.subplots(figsize=(8,5))
        plot_pacf(series, label=series.name, ax=ax, zero=False)
        plt.ylim([-1.0, 1.0])
        plt.xlabel('Lag')
        plt.ylabel('Partial Autocorrelation')

        # save the plot
        output_filename = series.name + '-partial-autocorrelation-function' + filename_suffix + '.png'
        plt.savefig(os.path.join(output_dir, output_filename), dpi=DPI)
        plt.close(fig)
        
    # make plots for selected columns
    for column in df.columns:
        if ('offset50' in column or 'ndvi' in column) and 'mean' in column or 'total_precipitation' in column:
            print(f'Plotting autocorrelation functions for "{column}"...')
            make_plots(df[column].dropna(), output_dir, filename_suffix=filename_suffix)


def plot_cross_correlations(df, output_dir):
    """
    Plot a scatterplot matrix showing correlations between vegetation
    and precipitation time series, with different lags. Additionally
    write out the correlations as a function of the lag for later use.

    Parameters
    ----------
    df: DataFrame
        Time-series data.
    output_dir : str
        Directory to save the plot in.
    """

    # check precipitation time series present
    if 'total_precipitation' not in df.columns:
        print('Missing precipitation time series, skipping cross correlation plots.')
        return


    def make_plot(veg_ys, precip_ys, output_dir):

        # set up
        lags = 9
        correlations = []

        # make a new df to ensure NaN veg values are explicit
        df_ = pd.DataFrame()
        df_['precip'] = precip_ys
        df_['offset50'] = veg_ys

        # create fig
        fig, axs = plt.subplots(3, 3, sharex='col', sharey='row', 
                                figsize=(8, 8))

        # loop through offsets
        for lag in range(0, lags):

            # select the relevant Axis object
            ax = axs.flat[lag]

            # format this subplot
            ax.set_title(f'$t-{lag}$')
            ax.grid(False)

            # plot data
            lagged_data = df_['offset50'].shift(-lag)
            corr = precip_ys.corr(lagged_data)
            correlations.append(round(corr,4))
            sns.regplot(precip_ys, lagged_data, label=f'$r={corr:.2f}$', ax=ax)
            
            # format axis label
            if lag < 6:
                ax.set_xlabel('')
            if lag % 3 != 0:
                ax.set_ylabel('')
                
            ax.legend()

        plt.tight_layout()

        # save the plot
        output_filename = veg_ys.name + '-scatterplot-matrix.png'
        plt.savefig(os.path.join(output_dir, output_filename), dpi=DPI)
        plt.close(fig)

        # write out correlations as a function of lag
        correlations_dict = {veg_ys.name + '_lagged_correlation': correlations}
        write_to_json(os.path.join(output_dir, 'lagged_correlations.json'), correlations_dict)
    
    # make plots for selected columns
    for column in df.columns:
        if 'offset50' in column and 'mean' in column:
            print(f'Plotting cross correlation matrix for "{column}"...')
            make_plot(df[column], df['total_precipitation'], output_dir)


def plot_feature_vector(output_dir):
    """
    Read feature vectors from csv (if they exist) and then
    make feature vector plots.

    Parameters
    ----------
    output_dir : str
        Directory to save the plot in.
    """

    # assume feature vectors have been saved in the above location
    fv_dir = os.path.join(os.path.dirname(output_dir), 'processed_data')
    if not os.path.exists(fv_dir):
        print('No feature vectors found, skipping plot!')
        return

    # get feature vectors for different collections
    fvs = [f for f in os.listdir(fv_dir) if '_feature_vectors.csv' in f]
    if len(fvs) == 0:
        print('No feature vectors found, skipping plot!')
        return

    # for each collection
    for fv_filename in fvs:

        # read feature vectors
        df = pd.read_csv(os.path.join(fv_dir, fv_filename)).dropna()

        # percentile columns
        cols = [c for c in df.columns if 'percentile' in c]
        
        # compute feature vector averaged over all sub-images
        feature_vector = df[cols].mean()
        feature_vector_std = df[cols].std()

        # generate x-values
        xs = np.linspace(0,100,len(feature_vector))
        
        # make the plot
        fig, _ = plt.subplots(figsize=(6,5))

        plt.errorbar(xs, feature_vector, marker='o', markersize=5, linestyle='', 
                        yerr=feature_vector_std, color='black', capsize=2, elinewidth=1)

        plt.xlabel('Pixel Rank (%)', fontsize=14)
        plt.ylabel('$X(V-E)$', fontsize=14)
        plt.tight_layout()

        # create new subdir for feature vectors
        fv_subdir = os.path.join(output_dir, 'feature-vectors')
        if not os.path.exists(fv_subdir):
            os.makedirs(fv_subdir, exist_ok=True)

        # save the plot
        output_filename = fv_filename.split('_')[0] + '-feature-vector-summary.png'
        print(f'Plotting feature vector "{os.path.abspath(output_filename)}"...')
        plt.savefig(os.path.join(fv_subdir, output_filename), dpi=DPI)
        plt.close(fig)

        feature_vecs = []
        feature_vecs_stds = []
        offset50s = []
        dates = []

        # loop through time points
        for date, group in df.groupby('date'):
            
            # calculate feature vector and offset50
            feature_vector = group.mean()[cols]
            feature_vecs.append(feature_vector)
            feature_vecs_stds.append(group.std()[cols])
            offset50s.append((feature_vector[-1] - feature_vector[len(feature_vector)//2]))
            dates.append(date)

        # get max and min
        imax = np.argmax(np.array(offset50s))
        imin = np.argmin(np.array(offset50s))

        max_fv = feature_vecs[imax]
        max_fv_std = feature_vecs_stds[imax]
        max_date = dates[imax]
        min_fv = feature_vecs[imin]
        min_fv_std = feature_vecs_stds[imin]
        min_date = dates[imin]

        # plot the min/max veg feature vectors
        fig, _ = plt.subplots(figsize=(6,5))

        # add to plot
        plt.errorbar(xs, max_fv, marker='o', markersize=5, linestyle='', label=f'max veg: {max_date}',
                        yerr=max_fv_std, color='tab:green', capsize=2, elinewidth=1)
        plt.errorbar(xs, min_fv, marker='o', markersize=5, linestyle='', label=f'min veg: {min_date}',
                        yerr=min_fv_std, color='tab:red', capsize=2, elinewidth=1)

        # format plot
        plt.xlabel('Pixel Rank (%)', fontsize=14)
        plt.ylabel('$X(V-E)$', fontsize=14)
        plt.legend()
        plt.tight_layout()
        
        # save the plot
        output_filename = fv_filename.split('_')[0] + '-feature-vector-minmax.png'
        print(f'Plotting minmax feature vector "{os.path.abspath(output_filename)}"...')
        plt.savefig(os.path.join(fv_subdir, output_filename), dpi=DPI)
        plt.close(fig)


def plot_stl_decomposition(df, period, output_dir):
    """
     Run the STL decomposition and plot the results network centrality and
     precipitation DataFrames in `df`.

     Parameters
     ----------
     df : DataFrame
         The time-series results.
     period : float
        Periodicity to model.
     output_dir : str
         Directory to save the plot in.
     """

    def make_plot(df, column, output_dir):
        """
        Plot STL decomposition results.

        Parameters
        ----------
        df : DataFrame
            The input time-series.
        column : str
            Column name to run STL on.
        output_dir : str
            Directory to save the plot in.
        """

        # run fit
        res = stl_decomposition(df[column], period)

        # concert x values to datetime objects
        xs = get_datetime_xs(df)

        # formatting
        default_figsize = plt.rcParams['figure.figsize']
        default_fontsize = plt.rcParams['font.size']
        plt.rc('figure', figsize=(20, 8))
        plt.rc('font', size=15)

        fig = res.plot()
        ax_list = fig.axes
        for ax in ax_list[:-1]:
            ax.tick_params(labelbottom=False)

        # set xlabel with datetime object
        #ax_list[-1].set_xticklabels(xs, rotation=0, va="center")

        # save plot
        filename = os.path.join(output_dir, column+'_STL_decomposition.png')
        plt.savefig(filename, dpi=DPI)
        plt.close(fig)

        # undo rc changes
        plt.rc('figure', figsize=default_figsize)
        plt.rc('font', size=default_fontsize)
    
    # make output dir if necessary
    if not os.path.exists(output_dir):
        os.makedirs(output_dir, exist_ok=True)

    # make plots for selected columns
    for column in df.columns:
        if ('offset50' in column or 'ndvi' in column) and 'mean' in column or 'total_precipitation' in column:
            
            print(f'Plotting STL decomposition for "{column}"...')
            
            # produce plot
            make_plot(df.dropna(), column, output_dir)


def plot_moving_window_analysis(df, output_dir, filename_suffix=""):
    """
    Given a moving window time series DataFrame, plot the time series 
    of AR1 and Variance.

    Parameters
    ----------
    df : DataFrame
        The time-series results for variance and AR1.
    output_dir : str
        Directory to save the plot in.
    filename_suffix: str
        Add suffix string to file name
    """

    def make_plot(df, column, output_dir, smoothing_option):
        """
        Parameters
        ----------
        df : DataFrame
            The time-series results for variance and AR1.
        column : str
            Column name an offset50 variance column in df.
        output_dir : str
            Directory to save the plot in.
        smoothing_option: str
            Label for smoothing variable to be used
        """

        # get short string prefix on column name
        collection_prefix = column.split('_')[0] if 'offset50' in column else 'precipitation'
        
        # hand mismatched NaNs
        ar1_df = df.dropna(subset=[column.replace('var', 'ar1')])
        var_df = df.dropna(subset=[column])

        # extract x values and convert to datetime objects
        ar1_xs = get_datetime_xs(ar1_df)
        var_xs = get_datetime_xs(var_df)

        # extract individual time series
        variance = var_df[column]
        ar1 = ar1_df[column.replace('var', 'ar1')]
        ar1_se = ar1_df[column.replace('var', 'ar1_se')]

        if any([smoothing_option in c for c in df.columns]):
            variance_smooth = var_df[column.replace('offset50_mean', 'offset50_' + smoothing_option + '_mean')]
            ar1_smooth = ar1_df[column.replace('var', 'ar1').replace('offset50_mean', 'offset50_' + smoothing_option + '_mean')]
            ar1_se_smooth = ar1_df[column.replace('var', 'ar1_se').replace('offset50_mean', 'offset50_' + smoothing_option + '_mean')]

        # create a figure
        fig, ax = plt.subplots(figsize=(15, 5))
        plt.xlabel('Time', fontsize=12)

        # set up veg y axis
        color = 'tab:blue'
        ax.set_ylabel(f'{collection_prefix} AR1', color=color, fontsize=12)
        ax.tick_params(axis='y', labelcolor=color)

        # plot unsmoothed vegetation ar1 and std
        ax.plot(ar1_xs, ar1, label='AR1', linewidth=2, color='tab:blue')
        ax.fill_between(ar1_xs, ar1 - ar1_se, ar1 + ar1_se,
                        facecolor='blue', alpha=0.1, label='AR1 SE')

        if any([smoothing_option in c for c in df.columns]):
            # plot smoothed vegetation ar1 and std
            ax.plot(ar1_xs, ar1_smooth, label='AR1 Smoothed', linewidth=2, color='tab:blue', linestyle='dotted')
            ax.fill_between(ar1_xs, ar1_smooth - ar1_se_smooth, ar1_smooth + ar1_se_smooth,
                            facecolor='none', alpha=0.15, label='AR1 SE Smoothed', hatch='X', edgecolor='tab:blue')

        # set y lim
        try: # in case there are no ar1 values, the array will be empty
            ax.set_ylim([min(ar1-ar1_se)-0.8*max(ar1+ar1_se), 1.8*max(ar1+ar1_se)])
        except:
            return

        # plot legend
        plt.legend(loc='upper left')

        # duplicate x-axis for variance
        ax2 = ax.twinx()
        color = 'tab:red'
        ax2.set_ylabel(f'{collection_prefix} Variance', color=color, fontsize=12)
        ax2.tick_params(axis='y', labelcolor=color)

        # plot variance
        ax2.plot(var_xs, variance, linewidth=2, color=color, alpha=0.75, label='Variance')
        if any([smoothing_option in c for c in df.columns]):
            ax2.plot(var_xs, variance_smooth, linewidth=2, color=color, alpha=0.75, 
                     linestyle='dotted', label='Variance Smoothed')

        # set y lim
        ax2.set_ylim([0, 2*max(variance)])


        # add legend
        plt.legend(loc='lower left')

        # add Kendall tau

        tau, p = get_kendell_tau(ar1)
        tau_var, p_var = get_kendell_tau(variance)

        if any([smoothing_option in c for c in df.columns]):
            tau_smooth, p_smooth = get_kendell_tau(ar1_smooth)
            tau_var_smooth, p_var_smooth = get_kendell_tau(variance_smooth)

        # add to plot
        textstr = ''
        if any([smoothing_option in c for c in df.columns]):
            textstr += f'AR1 Kendall $\\tau,~p$-$\\mathrm{{value}}={tau_smooth:.2f}$, ${p_smooth:.2f}$'
        textstr += f' (${tau:.2f}$, ${p:.2f}$ unsmoothed)'
        ax2.text(0.43, 0.95, textstr, transform=ax2.transAxes, fontsize=14, verticalalignment='top')

        textstr = ''
        if any([smoothing_option in c for c in df.columns]):
            textstr += f'Variance Kendall $\\tau,~p$-$\\mathrm{{value}}={tau_var_smooth:.2f}$, ${p_var_smooth:.2f}$'
        textstr += f' (${tau_var:.2f}$, ${p_var:.2f}$ unsmoothed)'
        ax2.text(0.43, 0.85, textstr, transform=ax2.transAxes, fontsize=14, verticalalignment='top')
        
        # layout
        fig.tight_layout()

        # save the plot
        output_filename = collection_prefix + '-AR1-var-' + smoothing_option + '.png'
        print(f'Plotting {collection_prefix} moving window time series...')
        plt.savefig(os.path.join(output_dir, output_filename), dpi=DPI)
        plt.close(fig)


    for column in df.columns:
        if (('offset50_mean' in column or 'total_precipitation' in column) and 
             'var' in column):
            make_plot(df, column, output_dir, 'smooth_res')


<<<<<<< HEAD
def plot_ews_resiliance(series_name, EWSmetrics_df, Kendalltau_df, output_dir):
    """
    Make early warning signals resiliance plots using the output
    from the ewstools package.

    Parameters
    ----------
    series_name : str
        String containing data collection and time series variable.
    EWSmetrics_df : DataFrame
        DataFrame from ewstools containing ews time series.
    Kendalltau_df : DataFrame
        DataFrame from ewstools containing Kendall tau values for EWSmetrics_df time series
    output_dir: str
        Output dir to save plot in.
    """
    def zoom_out(ys):
        ymin = ys.mean() - 2*((ys.mean() - ys).abs().max())
        ymax = ys.mean() + 2*((ys.mean() - ys).abs().max())
        return [ymin, ymax]

    def annotate(text, xy=(8, 70), size=10):
        if 'Kendall' in text:
            xy = (xy[0], 60)
        plt.gca().annotate(text, xy=xy, xycoords='axes points',
                           size=size, ha='left', va='top')
    

    fig, _ = plt.subplots(figsize=(4,8), sharex='col')

    ax = plt.subplot(611)
    ys = EWSmetrics_df['State variable']
    plt.plot(ys, color='black')
    plt.plot(EWSmetrics_df['Smoothing'], color='red', linestyle='dashed')
    plt.gca().tick_params(axis='x', direction='in')
    plt.ylim(zoom_out(ys))
    annotate(series_name)

    plt.subplot(612, sharex=ax)
    ys = EWSmetrics_df['Residuals']
    plt.plot(ys, color='black', label='Time Series')
    plt.gca().tick_params(axis='x', direction='in')
    plt.ylim(zoom_out(ys))
    annotate('Residuals')

    plt.subplot(613, sharex=ax)
    ys = EWSmetrics_df['Lag-1 AC']
    plt.plot(ys, color='black')
    plt.gca().tick_params(axis='x', direction='in')
    plt.ylim(zoom_out(ys))
    annotate('Lag-1 AC')
    tau = Kendalltau_df['Lag-1 AC'].iloc[0]
    annotate(f'Kendall $\\tau = {tau:.2f}$', size=8)
    
    """ys = EWSmetrics_df['Lag-2 AC']
    plt.plot(ys, color='navy')
    plt.ylim(zoom_out(ys))
    annotate('Lag-1 AC', xy=(8, 65))
    tau = Kendalltau_df['Lag-1 AC'].iloc[0]
    annotate(f'Kendall $\\tau = {tau:.2f}$', xy=(8, 55), size=8)"""
        
    plt.subplot(614, sharex=ax)
    ys = EWSmetrics_df['Standard deviation']
    plt.plot(ys, color='black')
    plt.gca().tick_params(axis='x', direction='in')
    plt.ylim(zoom_out(ys))
    annotate('Standard deviation')
    tau = Kendalltau_df['Standard deviation'].iloc[0]
    annotate(f'Kendall $\\tau = {tau:.2f}$', size=8)
    
    plt.subplot(615, sharex=ax)
    ys = EWSmetrics_df['Skewness']
    plt.plot(ys, color='black')
    plt.gca().tick_params(axis='x', direction='in')
    plt.ylim(zoom_out(ys))
    annotate('Skewness')
    tau = Kendalltau_df['Skewness'].iloc[0]
    annotate(f'Kendall $\\tau = {tau:.2f}$', size=8)
    
    plt.subplot(616, sharex=ax)
    ys = EWSmetrics_df['Kurtosis']
    plt.plot(ys, color='black')
    plt.gca().tick_params(axis='x', direction='in')
    plt.ylim(zoom_out(ys))
    annotate('Kurtosis')
    tau = Kendalltau_df['Kurtosis'].iloc[0]
    annotate(f'Kendall $\\tau = {tau:.2f}$', size=8)
    
    plt.xlabel('Time')
    #plt.tight_layout()
    plt.subplots_adjust(hspace=0.0)

    # save the plot
    output_filename = series_name + '-ews.png'
    print(f'Plotting {series_name} ews plots...')
    plt.savefig(os.path.join(output_dir, output_filename), dpi=DPI)
    plt.close(fig)
=======
def sensitivity_heatmap(df, output_dir):
    '''

    Produce heatmap plot for the sensitivy analysis

    Parameters
    ----------

    df: Dataframe
        The output dataframe from the sensitivity analysis function.
    output_dir:
        Path to the directory to save the produced figures
    '''

    for column in df.columns:
        if column == "smooth" or column=="winsize":
            continue
        else:
            fig, ax = plt.subplots(figsize=(5, 5))
            piv = pd.pivot_table(df, values=column, index=["smooth"], columns=["winsize"], fill_value=0)
            ax = sns.heatmap(piv, square=True,cmap='viridis',vmin=-1, vmax=1)
            ax.set_title('Sensitivity for '+ column)
            plt.setp(ax.xaxis.get_majorticklabels(), rotation=90)
            plt.tight_layout()
            plt.xlabel('Rolling Window')
            plt.ylabel('Smoothing')
            plt.savefig(os.path.join(output_dir, 'sensitivity_'+column+'.png'), dpi=DPI)
            plt.close(fig)
>>>>>>> c13ea488
<|MERGE_RESOLUTION|>--- conflicted
+++ resolved
@@ -730,7 +730,6 @@
             make_plot(df, column, output_dir, 'smooth_res')
 
 
-<<<<<<< HEAD
 def plot_ews_resiliance(series_name, EWSmetrics_df, Kendalltau_df, output_dir):
     """
     Make early warning signals resiliance plots using the output
@@ -828,10 +827,10 @@
     print(f'Plotting {series_name} ews plots...')
     plt.savefig(os.path.join(output_dir, output_filename), dpi=DPI)
     plt.close(fig)
-=======
+
+
 def sensitivity_heatmap(df, output_dir):
-    '''
-
+    """
     Produce heatmap plot for the sensitivy analysis
 
     Parameters
@@ -841,7 +840,7 @@
         The output dataframe from the sensitivity analysis function.
     output_dir:
         Path to the directory to save the produced figures
-    '''
+    """
 
     for column in df.columns:
         if column == "smooth" or column=="winsize":
@@ -857,4 +856,3 @@
             plt.ylabel('Smoothing')
             plt.savefig(os.path.join(output_dir, 'sensitivity_'+column+'.png'), dpi=DPI)
             plt.close(fig)
->>>>>>> c13ea488
