--- conflicted
+++ resolved
@@ -719,12 +719,9 @@
 
         else:
             # remove seasonality for weather data, this is a simpler time series
-<<<<<<< HEAD
-            dfs[col_name] = detrend_df(dfs[col_name], lag)
+
+            dfs[col_name] = detrend_df(dfs[col_name], lag, period)
             df.dropna(inplace=True)
-=======
-            dfs[col_name] = detrend_df(dfs[col_name], lag, period)
->>>>>>> 7f658c8e
 
     return dfs
 
