--- conflicted
+++ resolved
@@ -5,11 +5,7 @@
 import random
 import json
 import numpy as np
-<<<<<<< HEAD
-import matplotlib
-
-=======
->>>>>>> ef9b33f1
+
 from matplotlib import pyplot as plt
 
 class PatternGenerator(object):
