"""
Class for holding analysis modules
that can be chained together to build a sequence.
"""

import os
import re
import shutil
import tempfile
import time

import cv2 as cv

from multiprocessing import Pool

from pyveg.src.image_utils import *
from pyveg.src.file_utils import *
from pyveg.src.coordinate_utils import *
from pyveg.src.subgraph_centrality import (
    subgraph_centrality,
    feature_vector_metrics,
)
from pyveg.src import azure_utils
from pyveg.src import batch_utils
from pyveg.src.pyveg_pipeline import BaseModule


class ProcessorModule(BaseModule):

    def __init__(self, name):
        super().__init__(name)
        self.params += [
            ("replace_existing_files", [bool]),
            ("input_location", [str]),
            ("input_location_subdirs", [list, tuple]),
            ("output_location_subdirs", [list, tuple]),
            ("input_location_type", [str]),
            ("output_location", [str]),
            ("output_location_type", [str]),
            ("num_files_per_point", [int]),
            ("dates_to_process", [list, tuple]),
            ("run_type", [str]), # batch or local
            ("n_batch_tasks", [int])
        ]


    def set_default_parameters(self):
        """
        Set some basic defaults.  Note that these might get overriden
        by a parent Sequence, or by calling configure() with a dict of values
        """
        super().set_default_parameters()
        if not "replace_existing_files" in vars(self):
            self.replace_existing_files = False
        if not "num_files_per_point" in vars(self):
            self.num_files_per_point = -1
        if not "input_location_type" in vars(self):
            self.input_location_type = "local"
        if not "output_location_type" in vars(self):
            self.output_location_type = "local"
        if not "dates_to_process" in vars(self):
            self.dates_to_process = []
        if not "run_type" in vars(self):
            self.run_type = "local"
        if not "n_batch_tasks" in vars(self):
            self.n_batch_tasks = 100


    def check_input_data_exists(self, date_string):
        """
        Processor modules will look for inputs in
        <input_location>/<date_string>/<input_location_subdirs>
        Check that the subdirs exist and are not empty.

        Parameters
        ==========
        date_string: str, format YYYY-MM-DD

        Returns
        =======
        True if input directories exist and are not empty, False otherwise.
        """
        for i in range(len(self.input_location_subdirs)):
            if not self.input_location_subdirs[i] in self.list_directory(
                    os.path.join(self.input_location, date_string,
                                 *(self.input_location_subdirs[:i])),
                    self.input_location_type):
                return False
            if len(self.list_directory(
                    os.path.join(self.input_location, date_string,
                                 *(self.input_location_subdirs)),
                    self.input_location_type)) == 0:
                return False
        return True


    def check_output_data_exists(self, date_string):
        """
        Processor modules will write output to
        <output_location>/<date_string>/<output_location_subdirs>
        Check

        Parameters
        ==========
        date_string: str, format YYYY-MM-DD

        Returns
        =======
        True if expected number of output files are already in output location,
             AND self.replace_existing_files is set to False
        False otherwise
        """
        output_location = os.path.join(self.output_location,
                                       date_string,
                                       *(self.output_location_subdirs))
        return self.check_for_existing_files(output_location, self.num_files_per_point)


    def get_image(self, image_location):
        if self.input_location_type == "local":
            return Image.open(image_location)
        elif self.input_location_type == "azure":
            # container name will be the first bit of self.input_location.
            container_name = self.input_location.split("/")[0]
            return azure_utils.read_image(image_location, container_name)
        else:
            raise RuntimeError("Unknown output location type {}"\
                               .format(self.output_location_type))


    def save_image(self, image, output_location, output_filename, verbose=True):
        if self.output_location_type == "local":
            # use the file_utils function
            save_image(image, output_location, output_filename, verbose)
        elif self.output_location_type == "azure":
            # container name will be the first bit of self.output_location.
            container_name = self.output_location.split("/")[0]
            azure_utils.save_image(image, output_location, output_filename,
                                   container_name)
        else:
            raise RuntimeError("Unknown output location type {}"\
                               .format(self.output_location_type))


    def run(self):
        super().run()
        if self.run_type == "local":
            self.run_local()
        elif self.run_type == "batch":
            self.run_batch()
        else:
            raise RuntimeError("{}: Unknown run_type {} - must be 'local' or 'batch'"\
                               .format(self.name, self.run_type))


    def run_local(self):
        """
        loop over dates and call process_single_date on all of them.
        """
        print("Running local")
        if "dates_to_process" in vars(self) and len(self.dates_to_process) > 0:
            date_strings = self.dates_to_process
        else:
            date_strings = sorted(self.list_directory(self.input_location,
                                                      self.input_location_type))
        for date_string in date_strings:
            print("date string {} input exists {} output exists {}"\
                  .format(date_string,
                  self.check_input_data_exists(date_string),
                  self.check_output_data_exists(date_string)))

            if self.check_input_data_exists(date_string) and \
               not self.check_output_data_exists(date_string):
                self.process_single_date(date_string)



    def run_batch(self):
        """"
        Divide up the dates, and write a config json file for each set.
        """
        print("{} running in batch!".format(self.name))
        # divide up the dates
        date_strings = sorted(self.list_directory(self.input_location,
                                                  self.input_location_type))
        date_strings = [ds for ds in date_strings if self.check_input_data_exists(ds) \
                        and not self.check_output_data_exists(ds)]


        # can't have < 1 date_string per task
        n_batch_tasks = min(self.n_batch_tasks, len(date_strings))
        # how many dates per task ?
        num_dates_per_task = len(date_strings) // n_batch_tasks
        list_of_configs = []
        for i in range(n_batch_tasks):
            date_list = date_strings[i*num_dates_per_task:(i+1)*num_dates_per_task]
            config = self.get_config()
            config["dates_to_process"] = date_list
            # reset run_type so that the batch jobs won't try to generate more batch jobs!
            config["run_type"] = "local"
            config["input_location_type"]="azure"
            list_of_configs.append(config)
        job_id = self.name +"_"+time.strftime("%Y-%m-%d_%H-%M-%S")
        batch_utils.submit_tasks(list_of_configs, job_id)
        batch_utils.wait_for_tasks_to_complete(job_id)
        return



class VegetationImageProcessor(ProcessorModule):
    """
    Class to convert tif files downloaded from GEE into png files
    that can be looked at or used as input to further analysis.

    Current default is to output:
    1) Full-size RGB image
    2) Full-size NDVI image (greyscale)
    3) Full-size black+white NDVI image (after processing, thresholding, ...)
    4) Many 50x50 pixel sub-images of RGB image
    5) Many 50x50 pixel sub-images of black+white NDVI image.

    """
    def __init__(self, name=None):
        super().__init__(name)
        self.params += [
                        ("region_size", [float]),
                        ("RGB_bands", [list]),
                        ("split_RGB_images", [bool])
        ]


    def set_default_parameters(self):
        """
        Set some basic defaults.  Note that these might get overriden
        by a parent Sequence, or by calling configure() with a dict of values
        """
        super().set_default_parameters()
        if not "region_size" in vars(self):
            self.region_size = 0.08
        if not "RGB_bands" in vars(self):
            self.RGB_bands = ["B4","B3","B2"]
        if not "split_RGB_images" in vars(self):
            self.split_RGB_images = True
        # in PROCESSED dir we expect RGB. NDVI, BWNDVI
        self.num_files_per_point = 3
        self.input_location_subdirs = ["RAW"]
        self.output_location_subdirs = ["PROCESSED"]


    def construct_image_savepath(self, date_string, coords_string, image_type="RGB"):
        """
        Function to abstract output image filename construction.
        Current approach is to create a 'PROCESSED' subdir inside the
        sub-directory corresponding to the mid-period of the date range
        for the full-size images and a 'SPLIT' subdirectory for the
        sub-images.
        """

        if "SUB" in image_type:
            output_location = os.path.join(self.output_location, date_string, "SPLIT")
        else:
            output_location = os.path.join(self.output_location, date_string, "PROCESSED")
        # filename is the date, coordinates, and image type
        filename = f'{date_string}_{coords_string}_{image_type}.png'

        # full path is dir + filename
        full_path = os.path.join(output_location, filename)

        return full_path


    def save_rgb_image(self, band_dict,
                       date_string, coords_string):
        """
        Merge the seperate tif files for the R,G,B bands into
        one image, and save it.
        """
        print("{}: Saving RGB image for {} {}".format(self.name, date_string, coords_string))
        rgb_image = convert_to_rgb(band_dict)

        # check image quality on the colour image
        if not check_image_ok(rgb_image, 1.0):
            print('Detected a low quality image, skipping to next date.')
            return False
        rgb_filepath = self.construct_image_savepath(date_string,
                                                     coords_string,
                                                     'RGB')
        print("Will save image to {} / {}".format(os.path.dirname(rgb_filepath),
                                                  os.path.basename(rgb_filepath)))
        self.save_image(rgb_image, os.path.dirname(rgb_filepath),
                   os.path.basename(rgb_filepath))
        if self.split_RGB_images:
            self.split_and_save_sub_images(rgb_image,
                                           date_string,
                                           coords_string,
                                           "RGB")
        return True


    def split_and_save_sub_images(self, image,
                                  date_string,
                                  coords_string,
                                  image_type,
                                  npix=50):
        """
        Split the full-size image into lots of small sub-images

        Parameters:
        ===========
        image: pillow Image
        date_string: str, format YYYY-MM-DD
        coords_string: str, format long_lat
        image_type: str, typically 'RGB' or 'BWNDVI'
        npix: dimension in pixels of side of sub-image.  Default is 50x50

        Returns:
        ========
        True if all sub-images saved correctly.
        """

        coords = [float(coord) for coord in coords_string.split("_")]
        sub_images = crop_image_npix(image, npix,
                                     region_size=self.region_size,
                                     coords = coords)

        output_location = os.path.dirname(self.construct_image_savepath(date_string,
                                                                   coords_string,
                                                                   'SUB_'+image_type))
        for i, sub in enumerate(sub_images):
            # sub will be a tuple (image, coords) - unpack it here
            sub_image, sub_coords = sub
            output_filename = f'sub{i}_'
            output_filename += "{0:.3f}_{1:.3f}".format(sub_coords[0],
                                                           sub_coords[1])
            output_filename += "_{}".format(image_type)
            output_filename += '.png'
            self.save_image(sub_image, output_location, output_filename, verbose=False)
        return True


    def process_single_date(self, date_string):
        """
        For a single set of .tif files corresponding to a date range
        (normally a sub-range of the full date range for the pipeline),
        construct RGB, and NDVI greyscale images.
        Then do processing and thresholding to make black+white NDVI images.
        Split the RGB and black+white NDVI ones into small (50x50pix)
        sub-images.

        Parameters
        ==========
        date_string: str, format YYYY-MM-DD

        Returns
        =======
        True if everything was processed and saved OK, False otherwise.
        """
        # first see if there are already files in the output location
        # (in which case we can skip this date)

        # normally the coordinates will be part of the file path
        coords_string = find_coords_string(self.input_location)
        # if not though, we might have coords set explicitly
        if (not coords_string) and "coords" in vars(self):
            coords_string = "{}_{}".format(self.coords[0],self.coords[1])

        if not coords_string and date_string:
            raise RuntimeError("{}: coords and date need to be defined, through file path or explicitly set")

        output_location = os.path.dirname(self.construct_image_savepath(date_string,
                                                                        coords_string))
        if (not self.replace_existing_files) and \
           self.check_for_existing_files(output_location, self.num_files_per_point):
            return True
        
        print("Proceeding.")
        print(input_filepath)
        print(self.input_location_type)
        
        # If no files already there, proceed.
        input_filepath = os.path.join(self.input_location,
                                      date_string,
                                      *(self.input_location_subdirs))
        filenames = [filename for filename in self.list_directory(input_filepath,
                                                                  self.input_location_type) \
                     if filename.endswith(".tif")]
        if len(filenames) == 0:
            return

        # extract this to feed into `convert_to_rgb()`
        band_dict = {}
        for icol, col in enumerate('rgb'):
            band = self.RGB_bands[icol]
            filename = self.get_file(os.path.join(input_filepath,
                                                  "download.{}.tif".format(band)),
                                     self.input_location_type)
            band_dict[col] = {"band": band,
                              "filename": filename
                              }

        print(filenames)
        tif_filebase = os.path.join(input_filepath, filenames[0].split('.')[0])

        # save the rgb image
        rgb_ok = self.save_rgb_image(band_dict,
                                     date_string,
                                     coords_string)
        if not rgb_ok:
            print("Problem with the rgb image?")
            return False

        # save the NDVI image
        ndvi_tif = self.get_file(os.path.join(input_filepath,
                                              "download.NDVI.tif"),
                                 self.input_location_type)
        ndvi_image = scale_tif(ndvi_tif)
        ndvi_filepath = self.construct_image_savepath(date_string,
                                                      coords_string,
                                                      'NDVI')
        self.save_image(ndvi_image,
                        os.path.dirname(ndvi_filepath),
                        os.path.basename(ndvi_filepath))

        # preprocess and threshold the NDVI image
        processed_ndvi = process_and_threshold(ndvi_image)
        ndvi_bw_filepath = self.construct_image_savepath(date_string,
                                                         coords_string,
                                                         'BWNDVI')
        self.save_image(processed_ndvi,
                        os.path.dirname(ndvi_bw_filepath),
                        os.path.basename(ndvi_bw_filepath))

        # split and save sub-images
        self.split_and_save_sub_images(ndvi_image,
                                       date_string,
                                       coords_string,
                                       "NDVI")

        self.split_and_save_sub_images(processed_ndvi,
                                       date_string,
                                       coords_string,
                                       "BWNDVI")

        return True


<<<<<<< HEAD
=======
    def run(self):
        """"
        Function to run the module.  Loop over all date-sub-ranges and
        call process_single_date() on each of them.
        """
        super().run()
        date_subdirs = sorted(self.list_directory(self.input_location,
                                                  self.input_location_type))
        for date_subdir in date_subdirs:
            if not re.search("^([\d]{4}-[\d]{2}-[\d]{2})", date_subdir):
                print("{}: Directory name {} not in YYYY-MM-DD format"\
                      .format(self.name, date_subdir))
                continue
            date_path = os.path.join(self.input_location, date_subdir, "RAW")
            if len(self.list_directory(date_path, self.input_location_type)) == 0:
                continue
            processed_ok = self.process_single_date(date_path)
            if not processed_ok:
                continue

>>>>>>> 00bfe3eb

class WeatherImageToJSON(ProcessorModule):
    """
    Read the weather-related tif files downloaded from GEE, and
    write the temp and precipitation values out as a JSON file.
    """

    def __init__(self, name=None):
        super().__init__(name)


    def set_default_parameters(self):
        """
        Set some basic defaults.  Note that these might get overriden
        by a parent Sequence, or by calling configure() with a dict of values
        """
        super().set_default_parameters()
        self.input_location_subdirs = ["RAW"]
        self.output_location_subdirs = ["JSON","WEATHER"]


    def process_single_date(self, date_string):
        """
        Read the tif files downloaded from GEE and extract the values
        (should be the same for all pixels in the image, so just take mean())

        Parameters
        ----------
        date_string: str, format "YYYY-MM-DD"

        """
        metrics_dict = {}
        # if we are given a list of date strings to process, and this isn't
        # one of them, skip it.
        if self.dates_to_process and not date_string in self.dates_to_process:
            print("{} will not process date {}".format(self.name, date_string))
            return True
        print("Processing date {}".format(date_string))
        input_location = os.path.join(self.input_location, date_string,
                                      *(self.input_location_subdirs))
        for filename in self.list_directory(input_location, self.input_location_type):
            if filename.endswith(".tif"):
                name_variable = (filename.split('.'))[1]
                variable_array = cv.imread(self.get_file(os.path.join(input_location,
                                                                      filename),
                                                         self.input_location_type),
                                           cv.IMREAD_ANYDEPTH)

                metrics_dict[name_variable] = variable_array.mean()\
                                                            .astype(np.float64)
        self.save_json(metrics_dict, "weather_data.json",
                       os.path.join(self.output_location,
                                    date_string,
                                    *(self.output_location_subdirs)),
                       self.output_location_type)
        return True



#######################################################################

def process_sub_image(i, input_filepath, output_location, date_string, coords_string):
    """
    Read file and run network centrality
    """

    # open BWNDVI image
    sub_image = Image.open(input_filepath)
    image_array = pillow_to_numpy(sub_image)

    # run network centrality
    feature_vec, _ = subgraph_centrality(image_array)

    # format coords
    coords = [round(float(c), 4) for c in coords_string.split("_")]

    # store results in a dict
    nc_result = feature_vector_metrics(feature_vec)
    nc_result['feature_vec'] = list(feature_vec)
    nc_result['date'] = date_string
    nc_result['latitude'] = coords[1]
    nc_result['longitude'] = coords[0]

    # save individual result for sub-image to tmp json, will combine later.
    save_json(nc_result, output_location,
              f"network_centrality_sub{i}.json", verbose=False)

    # count and print how many sub-images we have done.
    n_processed = len(os.listdir(output_location))
    print(f'Processed {n_processed} sub-images...', end='\r')
    return True


class NetworkCentralityCalculator(ProcessorModule):
    """
    Class to run network centrality calculation on small black+white
    images, and return the results as json.
    Note that the input directory is expected to be the level above
    the subdirectories for the date sub-ranges.
    """

    def __init__(self, name=None):
        super().__init__(name)
        self.params += [
            ("n_threads", [int]),
            ("n_sub_images", [int]),
        ]


    def set_default_parameters(self):
        """
        Default values. Note that these can be overridden by parent Sequence
        or by calling configure().
        """
        super().set_default_parameters()
        if not "n_threads" in vars(self):
            self.n_threads = 4
        if not "n_sub_images" in vars(self):
            self.n_sub_images = -1 # do all-sub-images
        self.num_files_per_point = 1
        self.input_location_subdirs = ["SPLIT"]
        self.output_location_subdirs = ["JSON","NC"]


    def check_sub_image(self, ndvi_filename, input_path):
        """
        Check the RGB sub-image corresponding to this NDVI image
        looks OK.
        """
        rgb_filename = re.sub("BWNDVI","RGB",ndvi_filename)
        rgb_img = Image.open(self.get_file(os.path.join(input_path, rgb_filename),
                                           self.input_location_type))
        img_ok = check_image_ok(rgb_img, 0.05)
        return img_ok


    def process_single_date(self, date_string):
        """
        Each date will have a subdirectory called 'SPLIT' with ~400 BWNDVI
        sub-images.
        """
        print("{}: processing {}".format(self.name, date_string))
        # if we are given a list of date strings to process, and this isn't
        # one of them, skip it.
        if self.dates_to_process and not date_string in self.dates_to_process:
            print("{} will not process date {}".format(self.name, date_string))
            return True
        # see if there is already a network_centralities.json file in
        # the output location - if so, skip
        output_location = os.path.join(self.output_location, date_string,
                                       *(self.output_location_subdirs))
        if (not self.replace_existing_files) and \
           self.check_for_existing_files(output_location, self.num_files_per_point):
            return True

        input_path = os.path.join(self.input_location,
                                  date_string,
                                  *(self.input_location_subdirs))
        all_input_files = self.list_directory(input_path, self.input_location_type)

        # list all the "BWNDVI" sub-images where RGB image passes quality check
        input_files = [filename for filename in all_input_files \
                       if "BWNDVI" in filename and \
                       self.check_sub_image(filename, input_path)]
        if len(input_files) == 0:
            print("{}: No sub-images for date {}".format(self.name,
                                                         date_string))
            return
        else:
            print("{} found {} sub-images".format(self.name, len(input_files)))
        tmp_json_dir = tempfile.mkdtemp()

        # if we only want a subset of sub-images, truncate the list here
        if self.n_sub_images > 0:
            input_files = input_files[:self.n_sub_images]

        # create a multiprocessing pool to handle each sub-image in parallel
        with Pool(processes=self.n_threads) as pool:
            # prepare the arguments for the process_sub_image function
            arguments=[(i,
                        self.get_file(os.path.join(input_path,filename),
                                      self.input_location_type),
                        tmp_json_dir,
                        date_string,
                        find_coords_string(filename)) \
                   for i, filename in enumerate(input_files)]
            pool.starmap(process_sub_image, arguments)
        # put all the output json files for subimages together into one for this date
        print("\n Consolidating json from all subimages")
        all_subimages = consolidate_json_to_list(tmp_json_dir)
        self.save_json(all_subimages, "network_centralities.json",
                       output_location,
                       self.output_location_type)
        shutil.rmtree(tmp_json_dir)
        return True


<<<<<<< HEAD
=======
    def run(self):
        super().run()
        if "list_of_dates" in vars(self):
            date_strings = self.list_of_dates
        else:
            date_strings = sorted(self.list_directory(self.input_location,
                                                      self.input_location_type))
        for date_string in date_strings:
            date_path = os.path.join(self.input_location, date_string)
            if "SPLIT" not in self.list_directory(date_path, self.input_location_type):
                continue
            self.process_single_date(date_string)



>>>>>>> 00bfe3eb
class NDVICalculator(ProcessorModule):
    """
    Class to look at NDVI on sub-images
    images, and return the results as json.
    Note that the input directory is expected to be the level above
    the subdirectories for the date sub-ranges.
    """

    def __init__(self, name=None):
        super().__init__(name)
        self.params += [
            ("n_sub_images", [int])
        ]


    def set_default_parameters(self):
        """
        Default values. Note that these can be overridden by parent Sequence
        or by calling configure().
        """
        super().set_default_parameters()
        if not "n_sub_images" in vars(self):
            self.n_sub_images = -1 # do all-sub-images
        self.num_files_per_point = 1
        self.input_location_subdirs = ["SPLIT"]
        self.output_location_subdirs = ["JSON","NDVI"]


    def check_sub_image(self, ndvi_filename, input_path):
        """
        Check the RGB sub-image corresponding to this NDVI image
        looks OK.
        """
        rgb_filename = re.sub("NDVI","RGB",ndvi_filename)
        rgb_img = self.get_image(os.path.join(input_path, rgb_filename))

        img_ok = check_image_ok(rgb_img, 0.05)
        return img_ok


    def process_sub_image(self, ndvi_filepath, date_string, coords_string):
        """
        Calculate mean and standard deviation of NDVI in a sub-image,
        both with and without masking out non-vegetation pixels.
        """

        # open NDVI images
        ndvi_sub_image = self.get_image(ndvi_filepath)
        ndvi_image_array = pillow_to_numpy(ndvi_sub_image)
        bwndvi_sub_image = self.get_image(ndvi_filepath.replace('NDVI', 'BWNDVI'))
        bwndvi_image_array = pillow_to_numpy(bwndvi_sub_image)

        # get average NDVI across the whole image (in case there is no patterned veg)
        ndvi_mean = round(ndvi_image_array.mean(), 4)

        # use the BWDVI to mask the NDVI and calculate the average pixel value of veg pixels
        veg_mask = (bwndvi_image_array == 0)
        if veg_mask.sum() > 0:
            ndvi_veg_mean = ndvi_image_array[veg_mask].mean()
        else:
            ndvi_veg_mean = np.NaN

        # format coords
        coords = [round(float(c), 4) for c in coords_string.split("_")]

        # store results in a dict
        ndvi_result = {}
        ndvi_result['date'] = date_string
        ndvi_result['latitude'] = coords[1]
        ndvi_result['longitude'] = coords[0]
        ndvi_result['ndvi'] = ndvi_mean
        ndvi_result['ndvi_veg'] = ndvi_veg_mean

        return ndvi_result


    def process_single_date(self, date_string):
        """
        Each date will have a subdirectory called 'SPLIT' with ~400 NDVI
        sub-images.
        """
        # if we are given a list of date strings to process, and this isn't
        # one of them, skip it.
        if self.dates_to_process and not date_string in self.dates_to_process:
            print("{} will not process date {}".format(self.name, date_string))
            return True

        # see if there is already a ndvi.json file in
        # the output location - if so, skip
        output_location = os.path.join(self.output_location, date_string,
                                       *(self.output_location_subdirs))
        if (not self.replace_existing_files) and \
           self.check_for_existing_files(output_location, self.num_files_per_point):
            return True

        input_path = os.path.join(self.input_location, date_string,
                                  *(self.input_location_subdirs))
        all_input_files = self.list_directory(input_path, self.input_location_type)
        print("input path is {}".format(input_path))

        # list all the "NDVI" sub-images where RGB image passes quality check
        input_files = [filename for filename in all_input_files \
                       if "_NDVI" in filename and \
                       self.check_sub_image(filename, input_path)]

        if len(input_files) == 0:
            print("{}: No sub-images for date {}".format(self.name,
                                                         date_string))
            return
        else:
            print("{} found {} sub-images".format(self.name, len(input_files)))
        # if we only want a subset of sub-images, truncate the list here
        if self.n_sub_images > 0:
            input_files = input_files[:self.n_sub_images]

        ndvi_vals = []
        for ndvi_file in input_files:
            coords_string = find_coords_string(ndvi_file)
            ndvi_dict = self.process_sub_image(os.path.join(input_path, ndvi_file),
                                               date_string, coords_string)
            ndvi_vals.append(ndvi_dict)

        self.save_json(ndvi_vals, "ndvi_values.json",
                       output_location,
                       self.output_location_type)

<<<<<<< HEAD
        return True
=======
        return True



    def run(self):
        super().run()
        if "list_of_dates" in vars(self):
            date_strings = self.list_of_dates
        else:
            date_strings = sorted(self.list_directory(self.input_location,
                                                      self.input_location_type))
        for date_string in date_strings:
            date_path = os.path.join(self.input_location, date_string)
            if "SPLIT" not in self.list_directory(date_path, self.input_location_type):
                continue
            self.process_single_date(date_string)
>>>>>>> 00bfe3eb
<|MERGE_RESOLUTION|>--- conflicted
+++ resolved
@@ -372,11 +372,11 @@
         if (not self.replace_existing_files) and \
            self.check_for_existing_files(output_location, self.num_files_per_point):
             return True
-        
+
         print("Proceeding.")
         print(input_filepath)
         print(self.input_location_type)
-        
+
         # If no files already there, proceed.
         input_filepath = os.path.join(self.input_location,
                                       date_string,
@@ -444,29 +444,6 @@
         return True
 
 
-<<<<<<< HEAD
-=======
-    def run(self):
-        """"
-        Function to run the module.  Loop over all date-sub-ranges and
-        call process_single_date() on each of them.
-        """
-        super().run()
-        date_subdirs = sorted(self.list_directory(self.input_location,
-                                                  self.input_location_type))
-        for date_subdir in date_subdirs:
-            if not re.search("^([\d]{4}-[\d]{2}-[\d]{2})", date_subdir):
-                print("{}: Directory name {} not in YYYY-MM-DD format"\
-                      .format(self.name, date_subdir))
-                continue
-            date_path = os.path.join(self.input_location, date_subdir, "RAW")
-            if len(self.list_directory(date_path, self.input_location_type)) == 0:
-                continue
-            processed_ok = self.process_single_date(date_path)
-            if not processed_ok:
-                continue
-
->>>>>>> 00bfe3eb
 
 class WeatherImageToJSON(ProcessorModule):
     """
@@ -664,24 +641,6 @@
         return True
 
 
-<<<<<<< HEAD
-=======
-    def run(self):
-        super().run()
-        if "list_of_dates" in vars(self):
-            date_strings = self.list_of_dates
-        else:
-            date_strings = sorted(self.list_directory(self.input_location,
-                                                      self.input_location_type))
-        for date_string in date_strings:
-            date_path = os.path.join(self.input_location, date_string)
-            if "SPLIT" not in self.list_directory(date_path, self.input_location_type):
-                continue
-            self.process_single_date(date_string)
-
-
-
->>>>>>> 00bfe3eb
 class NDVICalculator(ProcessorModule):
     """
     Class to look at NDVI on sub-images
@@ -808,23 +767,4 @@
                        output_location,
                        self.output_location_type)
 
-<<<<<<< HEAD
-        return True
-=======
-        return True
-
-
-
-    def run(self):
-        super().run()
-        if "list_of_dates" in vars(self):
-            date_strings = self.list_of_dates
-        else:
-            date_strings = sorted(self.list_directory(self.input_location,
-                                                      self.input_location_type))
-        for date_string in date_strings:
-            date_path = os.path.join(self.input_location, date_string)
-            if "SPLIT" not in self.list_directory(date_path, self.input_location_type):
-                continue
-            self.process_single_date(date_string)
->>>>>>> 00bfe3eb
+        return True