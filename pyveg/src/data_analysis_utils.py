import json
import pandas as pd
import os
from os.path import isfile, join
import datetime

import geopandas as gpd
from shapely.geometry import Point
import matplotlib
#matplotlib.use('PS')
import matplotlib.pyplot as plt
import matplotlib.dates as mdates
import numpy as np
import matplotlib.cm as cm


def read_json_to_dataframe(filename):
    """
    Read a json file and convert the result to a Geopandas DataFrame.

    Parameters
    ----------
    filename : str
        Full path to input json file.

    Returns
    ----------
    DataFrame
        The saved results in a DataFrame format.
    """
    # check file exists
    if not os.path.exists(filename):
        raise FileNotFoundError

    # json read
    data = None
    with open(filename) as json_file:
        data = json.load(json_file)

    # start with empty output dataframes
    veg_df = pd.DataFrame(columns=['date', 'lat', 'long'])
    weather_df = pd.DataFrame(columns=['date'])
<<<<<<< HEAD

    # dataframe index
    i = 0

    # first loop over collections and put vegetation results into one
    # dataframe
    for collection_name, coll_results in data.items():

        # skip non-vegetation data
        if coll_results['type'] != 'vegetation':
            continue

        # loop over time series
        for time_point in coll_results['time-series-data'].values():

            # check we have data for this time point
            if time_point is None:
                continue

            # for each space point
            for space_point in time_point.values():

                # get coordinates
                date = space_point['date']
                lat = space_point['latitude']
                long = space_point['longitude']

                # find other indices in the dataframe which match the date and coordinates
                match_criteria = (veg_df['date'] == date) & (veg_df['lat'] == lat) & (veg_df['long'] == long)
                matched_indices = veg_df.index[match_criteria].tolist()

                # if there is no matching entry
                if len(matched_indices) == 0:

                    # add a new entry to the dataframe
                    veg_df.loc[i, 'date'] = space_point['date']
                    veg_df.loc[i, 'lat'] = space_point['latitude']
                    veg_df.loc[i, 'long'] = space_point['longitude']
                    veg_df.loc[i, f'{collection_name}_offset50'] = space_point['offset50']

                    # increment dataframe index
                    i += 1

                # if we find a row that matches the date and coordinates
                elif len(matched_indices) == 1:

                    # get the index of the matched row
                    index = matched_indices[0]

                    # add information in a new column
                    veg_df.loc[index, f'{collection_name}_offset50'] = space_point['offset50']

                else:
                    raise RuntimeError('Error when building DataFrame, check input json.')

    # next, loop again and put weather data into another dataframe
    # reset dataframe index
=======
    
    # dataframe index
>>>>>>> 637a671b
    i = 0

    # first loop over collections and put vegetation results into one 
    # dataframe
    for collection_name, coll_results in data.items():

<<<<<<< HEAD
        # skip vegetation data
        if coll_results['type'] == 'vegetation':
            continue

        # loop over time series
        for date, values in coll_results['time-series-data'].items():

            # check we have data
            if values is None:
                continue

            # check if this we already have a row with this date
            matched_indices = weather_df.index[(weather_df['date'] == date)]

            # if there is no matching entry
            if len(matched_indices) == 0:

                # loop over weather data and add to the same date
                for metric, value in values.items():
                    weather_df.loc[i, 'date'] = date
                    weather_df.loc[i, metric] = value

                i += 1

            # if we find a row that matches the date and coordinates
            elif len(matched_indices) == 1:

                # get the index of the matched row
                index = matched_indices[0]

                # loop over weather data and add to the same date
                for metric, value in values.items():

                    # add information in a new column
                    weather_df.loc[index, metric] = value

            else:
                raise RuntimeError('Error when building DataFrame, check input json.')

=======
        # skip non-vegetation data
        if coll_results['type'] != 'vegetation':
            continue

        # loop over time series
        for time_point in coll_results['time-series-data'].values():

            # check we have data for this time point
            if time_point is None:
                continue
            
            # for each space point
            for space_point in time_point.values():

                # get coordinates
                date = space_point['date']
                lat = space_point['latitude']
                long = space_point['longitude']

                # find other indices in the dataframe which match the date and coordinates
                match_criteria = (veg_df['date'] == date) & (veg_df['lat'] == lat) & (veg_df['long'] == long)
                matched_indices = veg_df.index[match_criteria].tolist()

                # if there is no matching entry
                if len(matched_indices) == 0:

                    # add a new entry to the dataframe
                    veg_df.loc[i, 'date'] = space_point['date']
                    veg_df.loc[i, 'lat'] = space_point['latitude']
                    veg_df.loc[i, 'long'] = space_point['longitude']
                    veg_df.loc[i, f'{collection_name}_offset50'] = space_point['offset50']

                    # increment dataframe index
                    i += 1

                # if we find a row that matches the date and coordinates
                elif len(matched_indices) == 1:

                    # get the index of the matched row
                    index = matched_indices[0]

                    # add information in a new column
                    veg_df.loc[index, f'{collection_name}_offset50'] = space_point['offset50']

                else:
                    raise RuntimeError('Error when building DataFrame, check input json.')

    # next, loop again and put weather data into another dataframe
    # reset dataframe index
    i = 0

    # loop over collections
    for collection_name, coll_results in data.items():

        # skip vegetation data
        if coll_results['type'] == 'vegetation':
            continue
        
        # loop over time series
        for date, values in coll_results['time-series-data'].items():

            # check we have data
            if values is None:
                continue
            
            # check if this we already have a row with this date
            matched_indices = weather_df.index[(weather_df['date'] == date)]

            # if there is no matching entry
            if len(matched_indices) == 0:

                # loop over weather data and add to the same date
                for metric, value in values.items():
                    weather_df.loc[i, 'date'] = date
                    weather_df.loc[i, metric] = value
                
                i += 1

            # if we find a row that matches the date and coordinates
            elif len(matched_indices) == 1:

                # get the index of the matched row
                index = matched_indices[0]
                
                # loop over weather data and add to the same date
                for metric, value in values.items():

                    # add information in a new column
                    weather_df.loc[index, metric] = value

            else:
                raise RuntimeError('Error when building DataFrame, check input json.')

>>>>>>> 637a671b
    # combine dataframes in a missing value friendly way
    df = pd.merge(veg_df, weather_df, on='date', how='outer')

    # turn lat, long into geopandas
    df['geometry'] = [Point(xy) for xy in zip(df.lat, df.long)]
    crs = {'init': 'epsg:4326'}
    data_geo_pd = gpd.GeoDataFrame(df, crs=crs, geometry=df['geometry'])

    return data_geo_pd


def variable_read_json_to_dataframe(filename):
    """
    Read a json file and convert the result to Geopandas DataFrame(s).

    Parameters
    ----------
    filename : str
        Full path to input json file.

    Returns
    ----------
    dict
<<<<<<< HEAD
        A dict of the saved results in a DataFrame format. Keys are
=======
        A dict of the saved results in a DataFrame format. Keys are 
>>>>>>> 637a671b
        names of collections and the values are DataFrame of results
        for that collection.
    """
    # check file exists
    if not os.path.exists(filename):
        raise FileNotFoundError

    # json read
    json_file = open(filename)
    data = json.load(json_file)
<<<<<<< HEAD
=======

    # start with empty output dataframes
    dfs = {}

    # loop over collections and make a DataFrame from the results of each
    for collection_name, coll_results in data.items():

        df = pd.DataFrame()
        rows_list = []

        # loop over time series
        for date, time_point in coll_results['time-series-data'].items():\

            # check we have data for this time point
            if time_point is None  or time_point == {}:
                continue

            # if we are looking at veg data, loop over space points
            if isinstance(list(time_point.values())[0], dict):
                for space_point in time_point.values():
                    rows_list.append(space_point)
            
            # otherwise, just add the row
            else:
                # the key of each object in the time series is the date, and data
                # for this date should be the values. Here we just add the date 
                # as a value to enable us to add the whole row in one go later.
                time_point['date'] = date

                rows_list.append(time_point)
        
        # make a DataFrame and add it to the dict of DataFrames
        df = pd.DataFrame(rows_list)
        dfs[collection_name] = df

    return dfs


def convert_to_geopandas(df):
    """
    Given a pandas DatFrame with `lat` and `long` columns, convert 
    to geopandas DataFrame.

    Parameters
    ----------
    df : DataFrame
        Pandas DatFrame with `lat` and `long` columns.

    Returns
    ----------
    geopandas DataFrame
    """
    df['geometry'] = [Point(xy) for xy in zip(df.lat, df.long)]
    crs = {'init': 'epsg:4326'}
    df = gpd.GeoDataFrame(df, crs=crs, geometry=df['geometry'])

    return df


def make_time_series(dfs):
    """
    Given a DataFrame which may contian many rows per time point (corresponding
    to the network centrality values of different sub-locations), collapse this
    into a time series by calculating the mean and std of the different sub-
    locations at each date.

    Parameters
    ----------
    df : DataFrame
        Input DataFrame read by `read_json_to_dataframe`.

    Returns
    ----------
    DataFrame
        The time-series results averaged over sub-locations.
    """

    # loop over collections
    for col_name, df in dfs.items():
        
        # if vegetation data
        if col_name == 'COPERNICUS/S2' or 'LANDSAT' in col_name:

            # group by date to collapse all network centrality measurements
            groups = df.groupby('date')

            # get summaries
            means = groups.mean()
            stds = groups.std()

            # rename columns
            stds = stds.rename(columns={'offset50': 'offset50_std'})

            # merge
            stds = stds[['offset50_std']]
            df = pd.merge(means, stds, on='date', how='inner')
            dfs[col_name] = df

        else: # assume weather data
            df = df.set_index('date')
            dfs[col_name] = df

    return dfs


def get_veg_time_series(dfs):
    df_out = pd.DataFrame(columns=['date'])
    for collection_name, df in dfs.items():
        if collection_name == 'COPERNICUS/S2' or 'LANDSAT' in collection_name:
            df = df[[col for col in df.columns if 'offset50' in col]]
            df_out = pd.merge(df, df_out, on='date', how='outer')
    return df_out


def get_weather_time_series(dfs):

    df_ERA5 = None
    df_NASA = None

    for collection_name, df in dfs.items():
        if collection_name == 'ECMWF/ERA5/MONTHLY':
            df_ERA5 = df
            df_ERA5['total_precipitation'] *= 1e3 # convert to mm
            df_ERA5['mean_2m_air_temperature'] -= 273.15 # convert to Celcius
            df_ERA5 = df_ERA5.rename(columns={'total_precipitation': 'ERA5_precipitation', 
                                    'mean_2m_air_temperature': 'ERA5_temperature'})

        elif collection_name == 'NASA/GPM_L3/IMERG_V06':
            df_NASA = df
            df_NASA = df_NASA.rename(columns={'precipitationCal': 'NASA_precipitation'})

    # if we have both satellites
    if df_ERA5 is not None and df_NASA is not None:
        # combine precipitation and get error
        df = pd.merge(df_ERA5, df_NASA, on='date', how='inner')
        df['precipitation_mean'] = df[['ERA5_precipitation', 'NASA_precipitation']].mean(axis=1)
        df['precipitation_std'] = df[['ERA5_precipitation', 'NASA_precipitation']].std(axis=1)
        print(df)
        return df.drop(columns=['ERA5_precipitation', 'NASA_precipitation'])
    
    # if we only have ERA5
    elif df_ERA5 is not None:
        return df_ERA5
    
    # if we only have NASA
    elif df_NASA is not None:
        return df_NASA


def plot_time_series(dfs, output_dir):
    #
    """
    Given a dict of DataFrames, of which each row corresponds to
    a different time point (constructed with `make_time_series`), 
    plot the time series of each DataFrame on the same plot.

    Parameters
    ----------
    dfs : dict of DataFrame
        The time-series results averaged over sub-locations.
    """

    # function to help plot many y axes
    def make_patch_spines_invisible(ax):
        ax.set_frame_on(True)
        ax.patch.set_visible(False)
        for sp in ax.spines.values():
            sp.set_visible(False)

    # setup plot
    fig, ax1 = plt.subplots(figsize=(13,5))
    fig.subplots_adjust(right=0.9)
    
    # set up x axis to handle dates
    plt.gca().xaxis.set_major_formatter(mdates.DateFormatter('%m/%d/%Y'))
    plt.gca().xaxis.set_major_locator(mdates.DayLocator())
    ax1.set_xlabel('Time')

    #print(get_weather_time_series(dfs))
    #print(get_veg_time_series(dfs))

    """    
    for collection_name, df in dfs.items():

        if 'offset50' in df.columns:
            # prepare data
            dates = df.index
            xs = [datetime.datetime.strptime(d,'%Y-%m-%d').date() for d in dates]
            means = df['offset50']
            stds = df['offset50_std']
        else: # assume 
            # prepare data
            dates = df.index
            xs = [datetime.datetime.strptime(d,'%Y-%m-%d').date() for d in dates]
            print(df.values)
            # if there are multiple data columns, use them all
            ys_list = []

        # instantiate a new shared axis
        ax2 = ax1.twinx()
    """

    s2 = 'COPERNICUS/S2'
    l8 = 'LANDSAT/LC08/C01/T1_SR'

    # prepare data
    cop_means = dfs[s2]['offset50']
    cop_stds = dfs[s2]['offset50_std']
    cop_dates = dfs[s2].index
    cop_xs = [datetime.datetime.strptime(d,'%Y-%m-%d').date() for d in cop_dates]

    #l8_means = dfs[l8]['offset50']
    #l8_stds = dfs[l8]['offset50_std']
    #l8_dates = dfs[l8].index
    #l8_xs = [datetime.datetime.strptime(d,'%Y-%m-%d').date() for d in l8_dates]

    precip = dfs['ECMWF/ERA5/MONTHLY']['total_precipitation'] * 1000 # convert to mm
    temp = dfs['ECMWF/ERA5/MONTHLY']['mean_2m_air_temperature'] - 273.15 # convert to Celcius
    weather_dates = dfs['ECMWF/ERA5/MONTHLY'].index
    w_xs = [datetime.datetime.strptime(d,'%Y-%m-%d').date() for d in weather_dates]

    # add copernicus
    color = 'tab:green'
    ax1.set_ylabel('Copernicus Offset50', color=color)
    ax1.plot(cop_xs, cop_means, color=color, linewidth=2)
    ax1.tick_params(axis='y', labelcolor=color)
    ax1.set_ylim([-900, -400])
    plt.fill_between(cop_xs, cop_means-cop_stds, cop_means+cop_stds, 
                     facecolor='green', alpha=0.1)

    # add precip
    ax2 = ax1.twinx()
    color = 'tab:blue'
    ax2.set_ylabel('Precipitation [mm]', color=color)  # we already handled the x-label with ax1
    ax2.set_ylim([-10, 250])
    ax2.plot(w_xs, precip, color=color, alpha=0.5, linewidth=2)
    ax2.tick_params(axis='y', labelcolor=color)

    # add temp
    ax3 = ax1.twinx()
    ax3.spines["right"].set_position(("axes", 1.075))
    make_patch_spines_invisible(ax3)
    ax3.spines["right"].set_visible(True)
    ax3.set_ylim([22, 36])
    color = 'tab:red'
    ax3.set_ylabel('Mean Temperature [$^\circ$C]', color=color)  # we already handled the x-label with ax1
    ax3.plot(w_xs, temp, color=color, alpha=0.2, linewidth=2)
    ax3.tick_params(axis='y', labelcolor=color)

    fig.tight_layout()  # otherwise the right y-label is slightly clipped

    # save the plot before adding Landsat
    output_filename = 'time-series-S2.png'
    plt.savefig(os.path.join(output_dir, output_filename), dpi=100)

    # add l8
    #ax4 = ax1.twinx()
    #ax4.spines["left"].set_position(("axes", -0.1))
    #ax4.spines["left"].set_visible(True)
    #make_patch_spines_invisible(ax4)
    #color = 'tab:purple'
    #ax4.set_ylabel('landsat', color=color)  # we already handled the x-label with ax1
    #ax4.plot(l8_xs, l8_means, color=color)
    #ax4.tick_params(axis='y', labelcolor=color)
    #ax4.yaxis.tick_left()
    #plt.fill_between(l8_xs, l8_means-l8_stds, l8_means+l8_stds, 
    #                 facecolor='purple', alpha=0.05)

    # save the plot
    #output_filename = 'time-series-full.png'
    #plt.savefig(os.path.join(output_dir, output_filename), dpi=100)
    
    """# ------------------------------------------------
    # setup plot
    fig, ax1 = plt.subplots(figsize=(13,5))
    fig.subplots_adjust(right=0.9)
    
    # set up x axis to handle dates
    plt.gca().xaxis.set_major_formatter(mdates.DateFormatter('%m/%d/%Y'))
    plt.gca().xaxis.set_major_locator(mdates.DayLocator())
    ax1.set_xlabel('Time')

    # add copernicus
    color = 'tab:green'
    ax1.set_ylabel('Copernicus Offset50', color=color)
    ax1.plot(cop_xs, cop_means, color=color)
    ax1.tick_params(axis='y', labelcolor=color)
    plt.fill_between(cop_xs, cop_means-cop_stds, cop_means+cop_stds, 
                     facecolor='green', alpha=0.2)

    # add l8
    ax4 = ax1.twinx()
    color = 'tab:purple'
    ax4.set_ylabel('landsat', color=color)  # we already handled the x-label with ax1
    #ax4.yaxis.tick_left()
    ax4.plot(l8_xs, l8_means, color=color)
    ax4.tick_params(axis='y', labelcolor=color)
    plt.fill_between(l8_xs, l8_means-l8_stds, l8_means+l8_stds, 
                     facecolor='purple', alpha=0.2)

    fig.tight_layout()  # otherwise the right y-label is slightly clipped

    # save the plot
    output_filename = 'time-series-offsets-only.png'
    plt.savefig(os.path.join(output_dir, output_filename), dpi=100)
    """

def create_network_figures(data_df, metric, output_dir, output_name):
>>>>>>> 637a671b

    # start with empty output dataframes
    dfs = {}

    # loop over collections and make a DataFrame from the results of each
    for collection_name, coll_results in data.items():

        df = pd.DataFrame()
        rows_list = []

        # loop over time series
        for date, time_point in coll_results['time-series-data'].items():\

            # check we have data for this time point
            if time_point is None  or time_point == {}:
                continue

            # if we are looking at veg data, loop over space points
            if isinstance(list(time_point.values())[0], dict):
                for space_point in time_point.values():
                    rows_list.append(space_point)

            # otherwise, just add the row
            else:
                # the key of each object in the time series is the date, and data
                # for this date should be the values. Here we just add the date
                # as a value to enable us to add the whole row in one go later.
                time_point['date'] = date

                rows_list.append(time_point)

        # make a DataFrame and add it to the dict of DataFrames
        df = pd.DataFrame(rows_list)
        dfs[collection_name] = df

    return dfs


def convert_to_geopandas(df):
    """
    Given a pandas DatFrame with `lat` and `long` columns, convert
    to geopandas DataFrame.

    Parameters
    ----------
    df : DataFrame
        Pandas DatFrame with `lat` and `long` columns.

    Returns
    ----------
    geopandas DataFrame
    """
    df['geometry'] = [Point(xy) for xy in zip(df.lat, df.long)]
    crs = {'init': 'epsg:4326'}
    df = gpd.GeoDataFrame(df, crs=crs, geometry=df['geometry'])

    return df


def make_time_series(dfs):
    """
    Given a DataFrame which may contian many rows per time point (corresponding
    to the network centrality values of different sub-locations), collapse this
    into a time series by calculating the mean and std of the different sub-
    locations at each date.

    Parameters
    ----------
    df : DataFrame
        Input DataFrame read by `read_json_to_dataframe`.

    Returns
    ----------
    DataFrame
        The time-series results averaged over sub-locations.
    """

    # loop over collections
    for col_name, df in dfs.items():

        # if vegetation data
        if col_name == 'COPERNICUS/S2' or 'LANDSAT' in col_name:

            # group by date to collapse all network centrality measurements
            groups = df.groupby('date')

            # get summaries
            means = groups.mean()
            stds = groups.std()

            # rename columns
            stds = stds.rename(columns={'offset50': 'offset50_std'})

            # merge
            stds = stds[['offset50_std']]
            df = pd.merge(means, stds, on='date', how='inner')
            dfs[col_name] = df

        else: # assume weather data
            df = df.set_index('date')
            dfs[col_name] = df

    return dfs


def get_veg_time_series(dfs):
    df_out = pd.DataFrame(columns=['date'])
    for collection_name, df in dfs.items():
        if collection_name == 'COPERNICUS/S2' or 'LANDSAT' in collection_name:
            df = df[[col for col in df.columns if 'offset50' in col]]
            df_out = pd.merge(df, df_out, on='date', how='outer')
    return df_out


def get_weather_time_series(dfs):

    df_ERA5 = None
    df_NASA = None

    for collection_name, df in dfs.items():
        if collection_name == 'ECMWF/ERA5/MONTHLY':
            df_ERA5 = df
            df_ERA5['total_precipitation'] *= 1e3 # convert to mm
            df_ERA5['mean_2m_air_temperature'] -= 273.15 # convert to Celcius
            df_ERA5 = df_ERA5.rename(columns={'total_precipitation': 'ERA5_precipitation',
                                    'mean_2m_air_temperature': 'ERA5_temperature'})

        elif collection_name == 'NASA/GPM_L3/IMERG_V06':
            df_NASA = df
            df_NASA = df_NASA.rename(columns={'precipitationCal': 'NASA_precipitation'})

    # if we have both satellites
    if df_ERA5 is not None and df_NASA is not None:
        # combine precipitation and get error
        df = pd.merge(df_ERA5, df_NASA, on='date', how='inner')
        df['precipitation_mean'] = df[['ERA5_precipitation', 'NASA_precipitation']].mean(axis=1)
        df['precipitation_std'] = df[['ERA5_precipitation', 'NASA_precipitation']].std(axis=1)
        print(df)
        return df.drop(columns=['ERA5_precipitation', 'NASA_precipitation'])

    # if we only have ERA5
    elif df_ERA5 is not None:
        return df_ERA5

    # if we only have NASA
    elif df_NASA is not None:
        return df_NASA


def plot_time_series(dfs, output_dir):
    #
    """
    Given a dict of DataFrames, of which each row corresponds to
    a different time point (constructed with `make_time_series`),
    plot the time series of each DataFrame on the same plot.

    Parameters
    ----------
    dfs : dict of DataFrame
        The time-series results averaged over sub-locations.
    """

    # function to help plot many y axes
    def make_patch_spines_invisible(ax):
        ax.set_frame_on(True)
        ax.patch.set_visible(False)
        for sp in ax.spines.values():
            sp.set_visible(False)

    # setup plot
    fig, ax1 = plt.subplots(figsize=(13,5))
    fig.subplots_adjust(right=0.9)

    # set up x axis to handle dates
    plt.gca().xaxis.set_major_formatter(mdates.DateFormatter('%m/%d/%Y'))
    plt.gca().xaxis.set_major_locator(mdates.DayLocator())
    ax1.set_xlabel('Time')

    #print(get_weather_time_series(dfs))
    #print(get_veg_time_series(dfs))

    """    
    for collection_name, df in dfs.items():

        if 'offset50' in df.columns:
            # prepare data
            dates = df.index
            xs = [datetime.datetime.strptime(d,'%Y-%m-%d').date() for d in dates]
            means = df['offset50']
            stds = df['offset50_std']
        else: # assume 
            # prepare data
            dates = df.index
            xs = [datetime.datetime.strptime(d,'%Y-%m-%d').date() for d in dates]
            print(df.values)
            # if there are multiple data columns, use them all
            ys_list = []

        # instantiate a new shared axis
        ax2 = ax1.twinx()
    """

    s2 = 'COPERNICUS/S2'
    l8 = 'LANDSAT/LC08/C01/T1_SR'

    # prepare data
    cop_means = dfs[s2]['offset50']
    cop_stds = dfs[s2]['offset50_std']
    cop_dates = dfs[s2].index
    cop_xs = [datetime.datetime.strptime(d,'%Y-%m-%d').date() for d in cop_dates]

    #l8_means = dfs[l8]['offset50']
    #l8_stds = dfs[l8]['offset50_std']
    #l8_dates = dfs[l8].index
    #l8_xs = [datetime.datetime.strptime(d,'%Y-%m-%d').date() for d in l8_dates]

    precip = dfs['ECMWF/ERA5/MONTHLY']['total_precipitation'] * 1000 # convert to mm
    temp = dfs['ECMWF/ERA5/MONTHLY']['mean_2m_air_temperature'] - 273.15 # convert to Celcius
    weather_dates = dfs['ECMWF/ERA5/MONTHLY'].index
    w_xs = [datetime.datetime.strptime(d,'%Y-%m-%d').date() for d in weather_dates]

    # add copernicus
    color = 'tab:green'
    ax1.set_ylabel('Copernicus Offset50', color=color)
    ax1.plot(cop_xs, cop_means, color=color, linewidth=2)
    ax1.tick_params(axis='y', labelcolor=color)
    ax1.set_ylim([-900, -400])
    plt.fill_between(cop_xs, cop_means-cop_stds, cop_means+cop_stds,
                     facecolor='green', alpha=0.1)

    # add precip
    ax2 = ax1.twinx()
    color = 'tab:blue'
    ax2.set_ylabel('Precipitation [mm]', color=color)  # we already handled the x-label with ax1
    ax2.set_ylim([-10, 250])
    ax2.plot(w_xs, precip, color=color, alpha=0.5, linewidth=2)
    ax2.tick_params(axis='y', labelcolor=color)

    # add temp
    ax3 = ax1.twinx()
    ax3.spines["right"].set_position(("axes", 1.075))
    make_patch_spines_invisible(ax3)
    ax3.spines["right"].set_visible(True)
    ax3.set_ylim([22, 36])
    color = 'tab:red'
    ax3.set_ylabel('Mean Temperature [$^\circ$C]', color=color)  # we already handled the x-label with ax1
    ax3.plot(w_xs, temp, color=color, alpha=0.2, linewidth=2)
    ax3.tick_params(axis='y', labelcolor=color)

    fig.tight_layout()  # otherwise the right y-label is slightly clipped

    # save the plot before adding Landsat
    output_filename = 'time-series-S2.png'
    plt.savefig(os.path.join(output_dir, output_filename), dpi=100)

    # add l8
    #ax4 = ax1.twinx()
    #ax4.spines["left"].set_position(("axes", -0.1))
    #ax4.spines["left"].set_visible(True)
    #make_patch_spines_invisible(ax4)
    #color = 'tab:purple'
    #ax4.set_ylabel('landsat', color=color)  # we already handled the x-label with ax1
    #ax4.plot(l8_xs, l8_means, color=color)
    #ax4.tick_params(axis='y', labelcolor=color)
    #ax4.yaxis.tick_left()
    #plt.fill_between(l8_xs, l8_means-l8_stds, l8_means+l8_stds,
    #                 facecolor='purple', alpha=0.05)

    # save the plot
    #output_filename = 'time-series-full.png'
    #plt.savefig(os.path.join(output_dir, output_filename), dpi=100)

    """# ------------------------------------------------
    # setup plot
    fig, ax1 = plt.subplots(figsize=(13,5))
    fig.subplots_adjust(right=0.9)
    
    # set up x axis to handle dates
    plt.gca().xaxis.set_major_formatter(mdates.DateFormatter('%m/%d/%Y'))
    plt.gca().xaxis.set_major_locator(mdates.DayLocator())
    ax1.set_xlabel('Time')

    # add copernicus
    color = 'tab:green'
    ax1.set_ylabel('Copernicus Offset50', color=color)
    ax1.plot(cop_xs, cop_means, color=color)
    ax1.tick_params(axis='y', labelcolor=color)
    plt.fill_between(cop_xs, cop_means-cop_stds, cop_means+cop_stds, 
                     facecolor='green', alpha=0.2)

    # add l8
    ax4 = ax1.twinx()
    color = 'tab:purple'
    ax4.set_ylabel('landsat', color=color)  # we already handled the x-label with ax1
    #ax4.yaxis.tick_left()
    ax4.plot(l8_xs, l8_means, color=color)
    ax4.tick_params(axis='y', labelcolor=color)
    plt.fill_between(l8_xs, l8_means-l8_stds, l8_means+l8_stds, 
                     facecolor='purple', alpha=0.2)

    fig.tight_layout()  # otherwise the right y-label is slightly clipped

    # save the plot
    output_filename = 'time-series-offsets-only.png'
    plt.savefig(os.path.join(output_dir, output_filename), dpi=100)
    """

def create_network_figures(data_df, metric, output_dir, output_name):

    """
    From input data-frame with processed network metrics create 2D gird figure for each date available using Geopandas.

    :param data_df -- input dataframe
    :param metric -- variable to plot
    :param output_dir -- directory to save the figures

    :return:
    """
    fig, ax = plt.subplots(1, figsize=(6, 6))

    if set(['date',metric]).issubset(data_df.columns):

        #data_df['abs_metric'] = data_df[metric]*-1

        # get min and max values observed in the data to create a range

        vmin = min(data_df[metric])
        vmax = max(data_df[metric])

        # get all dates available

        list_of_dates = np.unique(data_df['date'])

        for date in list_of_dates:


            if (data_df[data_df['date'] == date][metric].isnull().values.any()):
                print('Problem with date ' + date_str + ' nan entries found.')
                continue


            cmap = cm.coolwarm
            data_df[data_df['date'] == date].plot(marker='s', ax=ax, alpha=.5, markersize=100, column=metric, \
                                                          figsize=(10, 10), linewidth=0.8, edgecolor='0.8', cmap=cmap)

            # from datetime type to a string
            date_str = pd.to_datetime(str(date)).strftime('%Y-%m-%d')

            # create a date annotation on the figure
            ax.annotate(date_str, xy=(0.15, 0.08), xycoords='figure fraction',
                        horizontalalignment='left', verticalalignment='top',
                        fontsize=25)

            # Create colorbar as a legend
            sm = plt.cm.ScalarMappable(cmap=cmap, norm=plt.Normalize(vmin=vmin, vmax=vmax))
            sm._A = []
            fig.colorbar(sm)

            # create output directory
            if not os.path.exists(output_dir):
               os.makedirs(output_dir)

            metric_output_name = metric.replace("/", "_")

            # this saves the figure as a high-res png in the output path.
            filepath = os.path.join(output_dir, metric_output_name+'_network_2D_grid_' + date_str + '.png')
            fig.savefig(filepath, dpi=200)
            plt.cla()

    else:
        raise RuntimeError("Expected variables not present in input dataframe")

<<<<<<< HEAD

def coarse_dataframe(data_df_all, side_square):
    """

    Coarse the granularity of a dataframe by grouping lat,long points that are close to each other in a square of L = size_square
    :param data_df:  Input dataframe
    :param side_square: Side of the square
    :return: a coarser dataframe
    """

    # initialise the categories

    data_df_all['category'] = -1

    # do calculations on the first date, then extrapolate to the rest
    data_df = data_df_all[data_df_all['date']==np.unique(data_df_all['date'])[0]]

    data_df = data_df.sort_values(by=['latitude', 'longitude'])

    n_grids = int(math.sqrt(data_df.shape[0]))


    category = 0

    for n in range(data_df.shape[0]):

        # only process lat,long point that do not have a category
        if data_df.loc[n,'category'] == -1:

            # get the side_square^2 nearest indexes to the point.
            indexes = []
            for i in range(side_square):
                for j in range(side_square):

                    if n + n_grids*i + j < n_grids*n_grids and data_df['category'].iloc[n + n_grids*i + j]==-1:
                            indexes.append(n + n_grids*i + j)

            # assing them all to the same categorty
            data_df.loc[indexes,'category'] = str(category)

            # get the geometry points of that catery
            cat_geometry = data_df[data_df['category']==str(category)]['geometry']

            # get indexes of each point belonging to the category
            indexes_all = []
            for point in cat_geometry:
                indexes_all.append(data_df_all[data_df_all['geometry'] == point].index.tolist())

            indexes_all_flat = [item for sublist in indexes_all for item in sublist]

            data_df_all.loc[indexes_all_flat,'category'] = str(category)

            category = category + 1



    data_df_all['category'] =  (data_df_all['category'].astype(str)).str.cat(data_df_all['date'],sep="_")

    data_df_all = data_df_all.dissolve(by=['category','date'], aggfunc='mean')

    # re-assing the date because we are losing it
    data_df_all['date']= [i[1] for i in data_df_all.index]

    data_df_all['category'] =  [i[0] for i in data_df_all.index]


    return data_df_all



=======
>>>>>>> 637a671b
<|MERGE_RESOLUTION|>--- conflicted
+++ resolved
@@ -40,7 +40,6 @@
     # start with empty output dataframes
     veg_df = pd.DataFrame(columns=['date', 'lat', 'long'])
     weather_df = pd.DataFrame(columns=['date'])
-<<<<<<< HEAD
 
     # dataframe index
     i = 0
@@ -98,17 +97,12 @@
 
     # next, loop again and put weather data into another dataframe
     # reset dataframe index
-=======
-    
-    # dataframe index
->>>>>>> 637a671b
     i = 0
 
-    # first loop over collections and put vegetation results into one 
+    # first loop over collections and put vegetation results into one
     # dataframe
     for collection_name, coll_results in data.items():
 
-<<<<<<< HEAD
         # skip vegetation data
         if coll_results['type'] == 'vegetation':
             continue
@@ -148,101 +142,6 @@
             else:
                 raise RuntimeError('Error when building DataFrame, check input json.')
 
-=======
-        # skip non-vegetation data
-        if coll_results['type'] != 'vegetation':
-            continue
-
-        # loop over time series
-        for time_point in coll_results['time-series-data'].values():
-
-            # check we have data for this time point
-            if time_point is None:
-                continue
-            
-            # for each space point
-            for space_point in time_point.values():
-
-                # get coordinates
-                date = space_point['date']
-                lat = space_point['latitude']
-                long = space_point['longitude']
-
-                # find other indices in the dataframe which match the date and coordinates
-                match_criteria = (veg_df['date'] == date) & (veg_df['lat'] == lat) & (veg_df['long'] == long)
-                matched_indices = veg_df.index[match_criteria].tolist()
-
-                # if there is no matching entry
-                if len(matched_indices) == 0:
-
-                    # add a new entry to the dataframe
-                    veg_df.loc[i, 'date'] = space_point['date']
-                    veg_df.loc[i, 'lat'] = space_point['latitude']
-                    veg_df.loc[i, 'long'] = space_point['longitude']
-                    veg_df.loc[i, f'{collection_name}_offset50'] = space_point['offset50']
-
-                    # increment dataframe index
-                    i += 1
-
-                # if we find a row that matches the date and coordinates
-                elif len(matched_indices) == 1:
-
-                    # get the index of the matched row
-                    index = matched_indices[0]
-
-                    # add information in a new column
-                    veg_df.loc[index, f'{collection_name}_offset50'] = space_point['offset50']
-
-                else:
-                    raise RuntimeError('Error when building DataFrame, check input json.')
-
-    # next, loop again and put weather data into another dataframe
-    # reset dataframe index
-    i = 0
-
-    # loop over collections
-    for collection_name, coll_results in data.items():
-
-        # skip vegetation data
-        if coll_results['type'] == 'vegetation':
-            continue
-        
-        # loop over time series
-        for date, values in coll_results['time-series-data'].items():
-
-            # check we have data
-            if values is None:
-                continue
-            
-            # check if this we already have a row with this date
-            matched_indices = weather_df.index[(weather_df['date'] == date)]
-
-            # if there is no matching entry
-            if len(matched_indices) == 0:
-
-                # loop over weather data and add to the same date
-                for metric, value in values.items():
-                    weather_df.loc[i, 'date'] = date
-                    weather_df.loc[i, metric] = value
-                
-                i += 1
-
-            # if we find a row that matches the date and coordinates
-            elif len(matched_indices) == 1:
-
-                # get the index of the matched row
-                index = matched_indices[0]
-                
-                # loop over weather data and add to the same date
-                for metric, value in values.items():
-
-                    # add information in a new column
-                    weather_df.loc[index, metric] = value
-
-            else:
-                raise RuntimeError('Error when building DataFrame, check input json.')
-
->>>>>>> 637a671b
     # combine dataframes in a missing value friendly way
     df = pd.merge(veg_df, weather_df, on='date', how='outer')
 
@@ -266,11 +165,7 @@
     Returns
     ----------
     dict
-<<<<<<< HEAD
         A dict of the saved results in a DataFrame format. Keys are
-=======
-        A dict of the saved results in a DataFrame format. Keys are 
->>>>>>> 637a671b
         names of collections and the values are DataFrame of results
         for that collection.
     """
@@ -281,8 +176,6 @@
     # json read
     json_file = open(filename)
     data = json.load(json_file)
-<<<<<<< HEAD
-=======
 
     # start with empty output dataframes
     dfs = {}
@@ -304,16 +197,16 @@
             if isinstance(list(time_point.values())[0], dict):
                 for space_point in time_point.values():
                     rows_list.append(space_point)
-            
+
             # otherwise, just add the row
             else:
                 # the key of each object in the time series is the date, and data
-                # for this date should be the values. Here we just add the date 
+                # for this date should be the values. Here we just add the date
                 # as a value to enable us to add the whole row in one go later.
                 time_point['date'] = date
 
                 rows_list.append(time_point)
-        
+
         # make a DataFrame and add it to the dict of DataFrames
         df = pd.DataFrame(rows_list)
         dfs[collection_name] = df
@@ -323,7 +216,7 @@
 
 def convert_to_geopandas(df):
     """
-    Given a pandas DatFrame with `lat` and `long` columns, convert 
+    Given a pandas DatFrame with `lat` and `long` columns, convert
     to geopandas DataFrame.
 
     Parameters
@@ -362,7 +255,7 @@
 
     # loop over collections
     for col_name, df in dfs.items():
-        
+
         # if vegetation data
         if col_name == 'COPERNICUS/S2' or 'LANDSAT' in col_name:
 
@@ -407,7 +300,7 @@
             df_ERA5 = df
             df_ERA5['total_precipitation'] *= 1e3 # convert to mm
             df_ERA5['mean_2m_air_temperature'] -= 273.15 # convert to Celcius
-            df_ERA5 = df_ERA5.rename(columns={'total_precipitation': 'ERA5_precipitation', 
+            df_ERA5 = df_ERA5.rename(columns={'total_precipitation': 'ERA5_precipitation',
                                     'mean_2m_air_temperature': 'ERA5_temperature'})
 
         elif collection_name == 'NASA/GPM_L3/IMERG_V06':
@@ -422,11 +315,11 @@
         df['precipitation_std'] = df[['ERA5_precipitation', 'NASA_precipitation']].std(axis=1)
         print(df)
         return df.drop(columns=['ERA5_precipitation', 'NASA_precipitation'])
-    
+
     # if we only have ERA5
     elif df_ERA5 is not None:
         return df_ERA5
-    
+
     # if we only have NASA
     elif df_NASA is not None:
         return df_NASA
@@ -436,7 +329,7 @@
     #
     """
     Given a dict of DataFrames, of which each row corresponds to
-    a different time point (constructed with `make_time_series`), 
+    a different time point (constructed with `make_time_series`),
     plot the time series of each DataFrame on the same plot.
 
     Parameters
@@ -455,7 +348,7 @@
     # setup plot
     fig, ax1 = plt.subplots(figsize=(13,5))
     fig.subplots_adjust(right=0.9)
-    
+
     # set up x axis to handle dates
     plt.gca().xaxis.set_major_formatter(mdates.DateFormatter('%m/%d/%Y'))
     plt.gca().xaxis.set_major_locator(mdates.DayLocator())
@@ -464,7 +357,7 @@
     #print(get_weather_time_series(dfs))
     #print(get_veg_time_series(dfs))
 
-    """    
+    """
     for collection_name, df in dfs.items():
 
         if 'offset50' in df.columns:
@@ -473,316 +366,7 @@
             xs = [datetime.datetime.strptime(d,'%Y-%m-%d').date() for d in dates]
             means = df['offset50']
             stds = df['offset50_std']
-        else: # assume 
-            # prepare data
-            dates = df.index
-            xs = [datetime.datetime.strptime(d,'%Y-%m-%d').date() for d in dates]
-            print(df.values)
-            # if there are multiple data columns, use them all
-            ys_list = []
-
-        # instantiate a new shared axis
-        ax2 = ax1.twinx()
-    """
-
-    s2 = 'COPERNICUS/S2'
-    l8 = 'LANDSAT/LC08/C01/T1_SR'
-
-    # prepare data
-    cop_means = dfs[s2]['offset50']
-    cop_stds = dfs[s2]['offset50_std']
-    cop_dates = dfs[s2].index
-    cop_xs = [datetime.datetime.strptime(d,'%Y-%m-%d').date() for d in cop_dates]
-
-    #l8_means = dfs[l8]['offset50']
-    #l8_stds = dfs[l8]['offset50_std']
-    #l8_dates = dfs[l8].index
-    #l8_xs = [datetime.datetime.strptime(d,'%Y-%m-%d').date() for d in l8_dates]
-
-    precip = dfs['ECMWF/ERA5/MONTHLY']['total_precipitation'] * 1000 # convert to mm
-    temp = dfs['ECMWF/ERA5/MONTHLY']['mean_2m_air_temperature'] - 273.15 # convert to Celcius
-    weather_dates = dfs['ECMWF/ERA5/MONTHLY'].index
-    w_xs = [datetime.datetime.strptime(d,'%Y-%m-%d').date() for d in weather_dates]
-
-    # add copernicus
-    color = 'tab:green'
-    ax1.set_ylabel('Copernicus Offset50', color=color)
-    ax1.plot(cop_xs, cop_means, color=color, linewidth=2)
-    ax1.tick_params(axis='y', labelcolor=color)
-    ax1.set_ylim([-900, -400])
-    plt.fill_between(cop_xs, cop_means-cop_stds, cop_means+cop_stds, 
-                     facecolor='green', alpha=0.1)
-
-    # add precip
-    ax2 = ax1.twinx()
-    color = 'tab:blue'
-    ax2.set_ylabel('Precipitation [mm]', color=color)  # we already handled the x-label with ax1
-    ax2.set_ylim([-10, 250])
-    ax2.plot(w_xs, precip, color=color, alpha=0.5, linewidth=2)
-    ax2.tick_params(axis='y', labelcolor=color)
-
-    # add temp
-    ax3 = ax1.twinx()
-    ax3.spines["right"].set_position(("axes", 1.075))
-    make_patch_spines_invisible(ax3)
-    ax3.spines["right"].set_visible(True)
-    ax3.set_ylim([22, 36])
-    color = 'tab:red'
-    ax3.set_ylabel('Mean Temperature [$^\circ$C]', color=color)  # we already handled the x-label with ax1
-    ax3.plot(w_xs, temp, color=color, alpha=0.2, linewidth=2)
-    ax3.tick_params(axis='y', labelcolor=color)
-
-    fig.tight_layout()  # otherwise the right y-label is slightly clipped
-
-    # save the plot before adding Landsat
-    output_filename = 'time-series-S2.png'
-    plt.savefig(os.path.join(output_dir, output_filename), dpi=100)
-
-    # add l8
-    #ax4 = ax1.twinx()
-    #ax4.spines["left"].set_position(("axes", -0.1))
-    #ax4.spines["left"].set_visible(True)
-    #make_patch_spines_invisible(ax4)
-    #color = 'tab:purple'
-    #ax4.set_ylabel('landsat', color=color)  # we already handled the x-label with ax1
-    #ax4.plot(l8_xs, l8_means, color=color)
-    #ax4.tick_params(axis='y', labelcolor=color)
-    #ax4.yaxis.tick_left()
-    #plt.fill_between(l8_xs, l8_means-l8_stds, l8_means+l8_stds, 
-    #                 facecolor='purple', alpha=0.05)
-
-    # save the plot
-    #output_filename = 'time-series-full.png'
-    #plt.savefig(os.path.join(output_dir, output_filename), dpi=100)
-    
-    """# ------------------------------------------------
-    # setup plot
-    fig, ax1 = plt.subplots(figsize=(13,5))
-    fig.subplots_adjust(right=0.9)
-    
-    # set up x axis to handle dates
-    plt.gca().xaxis.set_major_formatter(mdates.DateFormatter('%m/%d/%Y'))
-    plt.gca().xaxis.set_major_locator(mdates.DayLocator())
-    ax1.set_xlabel('Time')
-
-    # add copernicus
-    color = 'tab:green'
-    ax1.set_ylabel('Copernicus Offset50', color=color)
-    ax1.plot(cop_xs, cop_means, color=color)
-    ax1.tick_params(axis='y', labelcolor=color)
-    plt.fill_between(cop_xs, cop_means-cop_stds, cop_means+cop_stds, 
-                     facecolor='green', alpha=0.2)
-
-    # add l8
-    ax4 = ax1.twinx()
-    color = 'tab:purple'
-    ax4.set_ylabel('landsat', color=color)  # we already handled the x-label with ax1
-    #ax4.yaxis.tick_left()
-    ax4.plot(l8_xs, l8_means, color=color)
-    ax4.tick_params(axis='y', labelcolor=color)
-    plt.fill_between(l8_xs, l8_means-l8_stds, l8_means+l8_stds, 
-                     facecolor='purple', alpha=0.2)
-
-    fig.tight_layout()  # otherwise the right y-label is slightly clipped
-
-    # save the plot
-    output_filename = 'time-series-offsets-only.png'
-    plt.savefig(os.path.join(output_dir, output_filename), dpi=100)
-    """
-
-def create_network_figures(data_df, metric, output_dir, output_name):
->>>>>>> 637a671b
-
-    # start with empty output dataframes
-    dfs = {}
-
-    # loop over collections and make a DataFrame from the results of each
-    for collection_name, coll_results in data.items():
-
-        df = pd.DataFrame()
-        rows_list = []
-
-        # loop over time series
-        for date, time_point in coll_results['time-series-data'].items():\
-
-            # check we have data for this time point
-            if time_point is None  or time_point == {}:
-                continue
-
-            # if we are looking at veg data, loop over space points
-            if isinstance(list(time_point.values())[0], dict):
-                for space_point in time_point.values():
-                    rows_list.append(space_point)
-
-            # otherwise, just add the row
-            else:
-                # the key of each object in the time series is the date, and data
-                # for this date should be the values. Here we just add the date
-                # as a value to enable us to add the whole row in one go later.
-                time_point['date'] = date
-
-                rows_list.append(time_point)
-
-        # make a DataFrame and add it to the dict of DataFrames
-        df = pd.DataFrame(rows_list)
-        dfs[collection_name] = df
-
-    return dfs
-
-
-def convert_to_geopandas(df):
-    """
-    Given a pandas DatFrame with `lat` and `long` columns, convert
-    to geopandas DataFrame.
-
-    Parameters
-    ----------
-    df : DataFrame
-        Pandas DatFrame with `lat` and `long` columns.
-
-    Returns
-    ----------
-    geopandas DataFrame
-    """
-    df['geometry'] = [Point(xy) for xy in zip(df.lat, df.long)]
-    crs = {'init': 'epsg:4326'}
-    df = gpd.GeoDataFrame(df, crs=crs, geometry=df['geometry'])
-
-    return df
-
-
-def make_time_series(dfs):
-    """
-    Given a DataFrame which may contian many rows per time point (corresponding
-    to the network centrality values of different sub-locations), collapse this
-    into a time series by calculating the mean and std of the different sub-
-    locations at each date.
-
-    Parameters
-    ----------
-    df : DataFrame
-        Input DataFrame read by `read_json_to_dataframe`.
-
-    Returns
-    ----------
-    DataFrame
-        The time-series results averaged over sub-locations.
-    """
-
-    # loop over collections
-    for col_name, df in dfs.items():
-
-        # if vegetation data
-        if col_name == 'COPERNICUS/S2' or 'LANDSAT' in col_name:
-
-            # group by date to collapse all network centrality measurements
-            groups = df.groupby('date')
-
-            # get summaries
-            means = groups.mean()
-            stds = groups.std()
-
-            # rename columns
-            stds = stds.rename(columns={'offset50': 'offset50_std'})
-
-            # merge
-            stds = stds[['offset50_std']]
-            df = pd.merge(means, stds, on='date', how='inner')
-            dfs[col_name] = df
-
-        else: # assume weather data
-            df = df.set_index('date')
-            dfs[col_name] = df
-
-    return dfs
-
-
-def get_veg_time_series(dfs):
-    df_out = pd.DataFrame(columns=['date'])
-    for collection_name, df in dfs.items():
-        if collection_name == 'COPERNICUS/S2' or 'LANDSAT' in collection_name:
-            df = df[[col for col in df.columns if 'offset50' in col]]
-            df_out = pd.merge(df, df_out, on='date', how='outer')
-    return df_out
-
-
-def get_weather_time_series(dfs):
-
-    df_ERA5 = None
-    df_NASA = None
-
-    for collection_name, df in dfs.items():
-        if collection_name == 'ECMWF/ERA5/MONTHLY':
-            df_ERA5 = df
-            df_ERA5['total_precipitation'] *= 1e3 # convert to mm
-            df_ERA5['mean_2m_air_temperature'] -= 273.15 # convert to Celcius
-            df_ERA5 = df_ERA5.rename(columns={'total_precipitation': 'ERA5_precipitation',
-                                    'mean_2m_air_temperature': 'ERA5_temperature'})
-
-        elif collection_name == 'NASA/GPM_L3/IMERG_V06':
-            df_NASA = df
-            df_NASA = df_NASA.rename(columns={'precipitationCal': 'NASA_precipitation'})
-
-    # if we have both satellites
-    if df_ERA5 is not None and df_NASA is not None:
-        # combine precipitation and get error
-        df = pd.merge(df_ERA5, df_NASA, on='date', how='inner')
-        df['precipitation_mean'] = df[['ERA5_precipitation', 'NASA_precipitation']].mean(axis=1)
-        df['precipitation_std'] = df[['ERA5_precipitation', 'NASA_precipitation']].std(axis=1)
-        print(df)
-        return df.drop(columns=['ERA5_precipitation', 'NASA_precipitation'])
-
-    # if we only have ERA5
-    elif df_ERA5 is not None:
-        return df_ERA5
-
-    # if we only have NASA
-    elif df_NASA is not None:
-        return df_NASA
-
-
-def plot_time_series(dfs, output_dir):
-    #
-    """
-    Given a dict of DataFrames, of which each row corresponds to
-    a different time point (constructed with `make_time_series`),
-    plot the time series of each DataFrame on the same plot.
-
-    Parameters
-    ----------
-    dfs : dict of DataFrame
-        The time-series results averaged over sub-locations.
-    """
-
-    # function to help plot many y axes
-    def make_patch_spines_invisible(ax):
-        ax.set_frame_on(True)
-        ax.patch.set_visible(False)
-        for sp in ax.spines.values():
-            sp.set_visible(False)
-
-    # setup plot
-    fig, ax1 = plt.subplots(figsize=(13,5))
-    fig.subplots_adjust(right=0.9)
-
-    # set up x axis to handle dates
-    plt.gca().xaxis.set_major_formatter(mdates.DateFormatter('%m/%d/%Y'))
-    plt.gca().xaxis.set_major_locator(mdates.DayLocator())
-    ax1.set_xlabel('Time')
-
-    #print(get_weather_time_series(dfs))
-    #print(get_veg_time_series(dfs))
-
-    """    
-    for collection_name, df in dfs.items():
-
-        if 'offset50' in df.columns:
-            # prepare data
-            dates = df.index
-            xs = [datetime.datetime.strptime(d,'%Y-%m-%d').date() for d in dates]
-            means = df['offset50']
-            stds = df['offset50_std']
-        else: # assume 
+        else: # assume
             # prepare data
             dates = df.index
             xs = [datetime.datetime.strptime(d,'%Y-%m-%d').date() for d in dates]
@@ -868,7 +452,7 @@
     # setup plot
     fig, ax1 = plt.subplots(figsize=(13,5))
     fig.subplots_adjust(right=0.9)
-    
+
     # set up x axis to handle dates
     plt.gca().xaxis.set_major_formatter(mdates.DateFormatter('%m/%d/%Y'))
     plt.gca().xaxis.set_major_locator(mdates.DayLocator())
@@ -879,7 +463,7 @@
     ax1.set_ylabel('Copernicus Offset50', color=color)
     ax1.plot(cop_xs, cop_means, color=color)
     ax1.tick_params(axis='y', labelcolor=color)
-    plt.fill_between(cop_xs, cop_means-cop_stds, cop_means+cop_stds, 
+    plt.fill_between(cop_xs, cop_means-cop_stds, cop_means+cop_stds,
                      facecolor='green', alpha=0.2)
 
     # add l8
@@ -889,7 +473,7 @@
     #ax4.yaxis.tick_left()
     ax4.plot(l8_xs, l8_means, color=color)
     ax4.tick_params(axis='y', labelcolor=color)
-    plt.fill_between(l8_xs, l8_means-l8_stds, l8_means+l8_stds, 
+    plt.fill_between(l8_xs, l8_means-l8_stds, l8_means+l8_stds,
                      facecolor='purple', alpha=0.2)
 
     fig.tight_layout()  # otherwise the right y-label is slightly clipped
@@ -964,7 +548,6 @@
     else:
         raise RuntimeError("Expected variables not present in input dataframe")
 
-<<<<<<< HEAD
 
 def coarse_dataframe(data_df_all, side_square):
     """
@@ -1031,9 +614,4 @@
     data_df_all['category'] =  [i[0] for i in data_df_all.index]
 
 
-    return data_df_all
-
-
-
-=======
->>>>>>> 637a671b
+    return data_df_all