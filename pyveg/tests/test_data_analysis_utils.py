"""
Test the functions in data_analysis_utils.py
"""
<<<<<<< HEAD
import os
import shutil

=======
>>>>>>> ef9b33f1
from pyveg.src.data_analysis_utils import *
from pyveg.src.analysis_preprocessing import *


def test_coarse_dataframe():
<<<<<<< HEAD

    test_df = variable_read_json_to_dataframe(os.path.join(os.path.dirname(__file__),"..","testdata","network_json_data","test-results-summary.json"))
=======
    test_df = read_json_to_dataframes(
        os.path.join(os.path.dirname(__file__), "..", "testdata", "network_json_data/test-results-summary.json"))
>>>>>>> ef9b33f1

    data_df = convert_to_geopandas(test_df['COPERNICUS/S2'])

    data_df = coarse_dataframe(data_df, 11)

    n_blocks = len(np.unique([i for i in data_df['category']])) / len(np.unique(data_df['date']))

<<<<<<< HEAD
    assert (n_blocks==2.0)
=======
    assert (n_blocks == 2.0)
>>>>>>> ef9b33f1


def test_create_lat_long_metric_figures():
    dir_path = os.path.join(os.path.dirname(__file__), "..", "testdata", "network_json_data/")

<<<<<<< HEAD
    dir_path = os.path.join(os.path.dirname(__file__),"..","testdata","network_json_data","output_png")
    os.makedirs(dir_path, exist_ok=True)

    test_df = variable_read_json_to_dataframe(os.path.join(os.path.dirname(__file__),"..","testdata","network_json_data","test-results-summary.json"))
=======
    test_df = read_json_to_dataframes(
        os.path.join(os.path.dirname(__file__), "..", "testdata", "network_json_data/test-results-summary.json"))
>>>>>>> ef9b33f1

    data_df = convert_to_geopandas(test_df['COPERNICUS/S2'])

    for filename in os.listdir(dir_path):
        if filename.endswith('.png'):
            os.unlink(os.path.join(dir_path, filename))

    create_lat_long_metric_figures(data_df, 'offset50', dir_path)

    list_png_files = [f for f in os.listdir(dir_path) if
                      (os.path.isfile(os.path.join(dir_path, f)) and f.endswith(".png"))]
    len_dates = len(np.unique(data_df['date']))

<<<<<<< HEAD
    assert (len(list_png_files)==len_dates)
    # now delete the test png files
    shutil.rmtree(dir_path, ignore_errors=True)
=======
    assert (len(list_png_files) == len_dates)

>>>>>>> ef9b33f1

def test_moving_window_analysis():

    path_to_dict = os.path.join(os.path.dirname(__file__), "..", "testdata", "network_json_data/results_summary.json")
    dfs = read_json_to_dataframes(path_to_dict)
    time_series_dfs = make_time_series(dfs.copy())

<<<<<<< HEAD
    test_df_dict = variable_read_json_to_dataframe(os.path.join(os.path.dirname(__file__),"..","testdata","network_json_data","test-results-summary.json"))

    print(test_df_dict.keys())
    dict_len = len(test_df_dict.keys())
    test_df = test_df_dict['COPERNICUS/S2']

    assert (test_df.shape == (120,9))
    assert (dict_len == 2)
=======
    ar1_var_df = moving_window_analysis(time_series_dfs, os.path.dirname(path_to_dict), 0.5)

    keys_ar1 = list(ar1_var_df.keys())
    assert (ar1_var_df.shape == (38, 7))
>>>>>>> ef9b33f1
<|MERGE_RESOLUTION|>--- conflicted
+++ resolved
@@ -1,24 +1,17 @@
 """
 Test the functions in data_analysis_utils.py
 """
-<<<<<<< HEAD
+
 import os
 import shutil
 
-=======
->>>>>>> ef9b33f1
 from pyveg.src.data_analysis_utils import *
 from pyveg.src.analysis_preprocessing import *
 
 
 def test_coarse_dataframe():
-<<<<<<< HEAD
-
-    test_df = variable_read_json_to_dataframe(os.path.join(os.path.dirname(__file__),"..","testdata","network_json_data","test-results-summary.json"))
-=======
     test_df = read_json_to_dataframes(
         os.path.join(os.path.dirname(__file__), "..", "testdata", "network_json_data/test-results-summary.json"))
->>>>>>> ef9b33f1
 
     data_df = convert_to_geopandas(test_df['COPERNICUS/S2'])
 
@@ -26,25 +19,14 @@
 
     n_blocks = len(np.unique([i for i in data_df['category']])) / len(np.unique(data_df['date']))
 
-<<<<<<< HEAD
-    assert (n_blocks==2.0)
-=======
     assert (n_blocks == 2.0)
->>>>>>> ef9b33f1
 
 
 def test_create_lat_long_metric_figures():
     dir_path = os.path.join(os.path.dirname(__file__), "..", "testdata", "network_json_data/")
 
-<<<<<<< HEAD
-    dir_path = os.path.join(os.path.dirname(__file__),"..","testdata","network_json_data","output_png")
-    os.makedirs(dir_path, exist_ok=True)
-
-    test_df = variable_read_json_to_dataframe(os.path.join(os.path.dirname(__file__),"..","testdata","network_json_data","test-results-summary.json"))
-=======
     test_df = read_json_to_dataframes(
         os.path.join(os.path.dirname(__file__), "..", "testdata", "network_json_data/test-results-summary.json"))
->>>>>>> ef9b33f1
 
     data_df = convert_to_geopandas(test_df['COPERNICUS/S2'])
 
@@ -58,14 +40,10 @@
                       (os.path.isfile(os.path.join(dir_path, f)) and f.endswith(".png"))]
     len_dates = len(np.unique(data_df['date']))
 
-<<<<<<< HEAD
     assert (len(list_png_files)==len_dates)
     # now delete the test png files
     shutil.rmtree(dir_path, ignore_errors=True)
-=======
-    assert (len(list_png_files) == len_dates)
 
->>>>>>> ef9b33f1
 
 def test_moving_window_analysis():
 
@@ -73,18 +51,7 @@
     dfs = read_json_to_dataframes(path_to_dict)
     time_series_dfs = make_time_series(dfs.copy())
 
-<<<<<<< HEAD
-    test_df_dict = variable_read_json_to_dataframe(os.path.join(os.path.dirname(__file__),"..","testdata","network_json_data","test-results-summary.json"))
-
-    print(test_df_dict.keys())
-    dict_len = len(test_df_dict.keys())
-    test_df = test_df_dict['COPERNICUS/S2']
-
-    assert (test_df.shape == (120,9))
-    assert (dict_len == 2)
-=======
     ar1_var_df = moving_window_analysis(time_series_dfs, os.path.dirname(path_to_dict), 0.5)
 
     keys_ar1 = list(ar1_var_df.keys())
-    assert (ar1_var_df.shape == (38, 7))
->>>>>>> ef9b33f1
+    assert (ar1_var_df.shape == (38, 7))