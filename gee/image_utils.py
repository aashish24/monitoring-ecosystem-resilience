"""
Modify, and slice up tif and png images using Python Image Library
Needs a relatively recent version of pillow (fork of PIL):
```
pip install --upgrade pillow
```
"""

import sys
from PIL import Image
import sys

def combine_tif(input_filebase, bands=["B4","B3","B2"]):
    """
    Read tif files in "I" mode - one per specified band, and rescale and combine
    pixel values to r,g,b values betweek 0 and 255 in a combined output image.
    Currently assumes that we have three bands.  Need to figure out how to
    deal with more or fewer...
    """
    if len(bands) >= 3:
        band_dict = {"r": {"band": bands[0],
                           "min_val": sys.maxsize,
                           "max_val": -1*sys.maxsize,
                           "pix_vals": []},
                     "g": {"band": bands[1],
                           "min_val": sys.maxsize,
                           "max_val": -1*sys.maxsize,
                           "pix_vals": []},
                     "b": {"band": bands[2],
                           "min_val": sys.maxsize,
                           "max_val": -1*sys.maxsize,
                           "pix_vals": []}
        }
    for col in band_dict.keys():
        im = Image.open(input_filebase+"."+band_dict[col]["band"]+".tif")
        pix = im.load()
        ## find the minimum and maximum pixel values in the original scale
        print("Found image of size {}".format(im.size))
        for ix in range(im.size[0]):
            for iy in range(im.size[1]):
                if pix[ix,iy]> band_dict[col]["max_val"]:
                    band_dict[col]["max_val"]= pix[ix,iy]
                elif pix[ix,iy] < band_dict[col]["min_val"]:
                    band_dict[col]["min_val"] = pix[ix,iy]
        band_dict[col]["pix_vals"] = pix
    # Take the overall max of the three bands to be the value to scale down with.
    print("Max values {} {} {}".format(band_dict["r"]["max_val"],
                                       band_dict["g"]["max_val"],
                                       band_dict["b"]["max_val"]))

    overall_max = max((band_dict[col]["max_val"] for col in ["r","g","b"]))

    # create a new image where we will fill RGB pixel values from 0 to 255
    get_pix_val = lambda ix, iy, col: \
        max(0, int(band_dict[col]["pix_vals"][ix,iy] * 255/ \
#                   band_dict[col]["max_val"]
                   (overall_max+1)
        ))
    new_img = Image.new("RGB", im.size)
    for ix in range(im.size[0]):
        for iy in range(im.size[1]):
            new_img.putpixel((ix,iy), tuple(get_pix_val(ix,iy,col) \
                                            for col in ["r","g","b"]))
    return new_img


<<<<<<< HEAD
def crop_image(input_image, n_parts_x, n_parts_y=None):
    """
    Divide an image into smaller sub-images.
    """
    ## if n_parts_y not specified, assume we want equal x,y
    if not n_parts_y:
        n_parts_y = n_parts_x

    xsize, ysize = input_image.size
    x_sub = int(xsize / n_parts_x)
    y_sub = int(ysize / n_parts_y)


    sub_images = []
    for ix in range(n_parts_x):
        for iy in range(n_parts_y):
            box = (ix*x_sub, iy*y_sub, (ix+1)*x_sub, (iy+1)*y_sub)
            region = input_image.crop(box)
            sub_images.append(region)

    return sub_images
=======

def convert_to_bw(input_image, threshold):
    """
    Given an RGB input, apply a threshold to each pixel.
    If pix(r,g,b)>threshold, set to 255,255,255, if <threshold, set to 0,0,0
    """
    pix = input_image.load()
    new_img = Image.new("RGB", input_image.size)
    for ix in range(input_image.size[0]):
        for iy in range(input_image.size[1]):
            p = pix[ix,iy]
            total = 0
            for col in p:
                total += col
            if total > threshold:
                new_img.putpixel((ix,iy), (255,255,255))
            else:
                new_img.putpixel((ix,iy), (0,0,0))
    return new_img
>>>>>>> 027862ce
<|MERGE_RESOLUTION|>--- conflicted
+++ resolved
@@ -64,7 +64,6 @@
     return new_img
 
 
-<<<<<<< HEAD
 def crop_image(input_image, n_parts_x, n_parts_y=None):
     """
     Divide an image into smaller sub-images.
@@ -86,7 +85,7 @@
             sub_images.append(region)
 
     return sub_images
-=======
+
 
 def convert_to_bw(input_image, threshold):
     """
@@ -105,5 +104,4 @@
                 new_img.putpixel((ix,iy), (255,255,255))
             else:
                 new_img.putpixel((ix,iy), (0,0,0))
-    return new_img
->>>>>>> 027862ce
+    return new_img